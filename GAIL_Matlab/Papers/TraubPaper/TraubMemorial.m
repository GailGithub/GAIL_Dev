--- conflicted
+++ resolved
@@ -5,19 +5,11 @@
 % S.-C. T. Choi, Y. Ding, F. J. Hickernell, X. Tong, " ...
 
 gail.InitializeDisplay %initialize the workspace and the display parameters
-<<<<<<< HEAD
-% MATLABBlue = [0, 0.447, 0.741];
-% MATLABOrange = [0.85,  0.325, 0.098];
-% MATLABPurple = [0.494,  0.184, 0.556];
-% MATLABGreen = [0.466,  0.674, 0.188];
-% %MATLABDkOrange = [0.85,  0.325, 0.098]*0.6;
-=======
 MATLABBlue = [0, 0.447, 0.741];
 MATLABOrange = [0.85,  0.325, 0.098];
 MATLABPurple = [0.494,  0.184, 0.556];
 MATLABGreen = [0.466,  0.674, 0.188];
 %MATLABDkOrange = [0.85,  0.325, 0.098]*0.6;
->>>>>>> 00409b74
 %MATLABLtOrange = 0.5*[0.85,  0.325, 0.098] + 0.5*[1 1 1];
 whichdir = 'TraubPaperOutput';
 
@@ -43,11 +35,7 @@
 % legend(h,{'\(f_1(x)\)'},'location', 'north','box','off')
 % print('-depsc',[whichdir 'f1closeplot.eps'])
 % gail.save_eps(whichdir, 'f1f2plot.eps');
-<<<<<<< HEAD
-% 
-=======
 
->>>>>>> 00409b74
 % figure
 % xplotclose = (-0.02:0.00001:0.02)';
 % h = plot(xplotclose,f2(xplotclose),'-','color',MATLABOrange);
@@ -55,11 +43,7 @@
 % xlabel('\(x\)')
 % legend(h,{'\(f_2(x)\)'},'location', 'north','box','off')
 % gail.save_eps(whichdir, 'f2closeplot.eps');
-<<<<<<< HEAD
-% 
-=======
 
->>>>>>> 00409b74
 % figure
 % h = plot(xplot,f1pp(xplot),'-',xplot,f2pp(xplot),'-');
 % axis([-1 1 -7 27])
@@ -77,30 +61,17 @@
 delta = 0.2;
 f3 = @(x) f3param(x,delta,c);
 f3pp = @(x) f3ppparam(x,delta,c);
-<<<<<<< HEAD
-figure
-h = plot(xplot,f3(xplot),'-','color',MATLABPurple);
-axis([-1 1 -0.2 1.2])
-xlabel('\(x\)')
-legend(h,{'\(f_1(x)\)'},'location', 'northeast','box','off')
-gail.save_eps(whichdir, 'f3plot');
-=======
 %figure
 %h = plot(xplot,f3(xplot),'-','color',MATLABPurple);
 %axis([-1 1 -0.2 1.2])
 %xlabel('\(x\)')
 %legend(h,{'\(f_1(x)\)'},'location', 'northeast','box','off')
 %gail.save_eps(whichdir, 'f3plot');
->>>>>>> 00409b74
 
 figure
 [h,hLine1,hLine2] = plotyy(xplot,f3(xplot),xplot,f3pp(xplot));
 %h = plot(xplot,f3pp(xplot),'-','color',MATLABPurple);
 %axis([-1 1 -0.2 1.2])
-<<<<<<< HEAD
-xlabel('\(x\)')
-legend(h,{'\(f_1''''(x)\)'},'location', 'northeast','box','off')
-=======
 set(hLine1, 'LineStyle','-')
 set(hLine2, 'LineStyle',':')
 set(h(1), 'YLim', [0, 1],'YTick',[0, 1], 'fontsize', 18)
@@ -109,7 +80,6 @@
 ylabel(h(2), '\(f_1''''(x)\)','fontsize', 18) % right y-axis
 %xlabel('\(x\)')
 %legend(h,{'\(f_1(x)\)', '\(f_1''''(x)\)'},'location', 'northeast','box','off')
->>>>>>> 00409b74
 print('-depsc',[whichdir 'f3ppplot.eps'])
 gail.save_eps(whichdir, 'f3ppplot');
 
