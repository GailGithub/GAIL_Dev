--- conflicted
+++ resolved
@@ -190,19 +190,6 @@
   timelgratio(i) = mean(time(i,1,:))/mean(time(i,2,:));
 end
 
-<<<<<<< HEAD
-% for k=1:m-1
-%   idx=find(timeratio(k,:,:)<1);
-%   max_idx_t = max(idx);
-%   timeratio(k,1:max_idx_t) = 1./timeratio(k,1:max_idx_t);
-%   
-%   idx=find(npointsratio(k,:,:)<1);
-%   max_idx_n = max(idx);
-%   npointsratio(k,1:max_idx_n) = 1.0 ./npointsratio(k,1:max_idx_n);
-% end
-
-=======
->>>>>>> b5460c02
 %% Output the table
 % To just re-display the output, load the .mat file and run this section
 % only
