%% Guaranteed Automatic Integration Library (GAIL) 2.1 Documentation
%
% GAIL (Guaranteed Automatic Integration Library) is created, developed, 
% and maintained by Fred Hickernell (Illinois Institute of Technology), 
% Sou-Cheng Choi (NORC at the University of Chicago and IIT), 
% Yuhan Ding (IIT), Lan Jiang (IIT), Lluis Antoni Jimenez Rugama (IIT), Xin
% Tong (University of Illinois at Chicago), Yizhi Zhang (IIT), and Xuan 
% Zhou (IIT). 
%
% GAIL is a suite of algorithms for integration problems in one, many, and 
% infinite dimensions, and whose answers are guaranteed to be correct.
%
%% Functions
%
% <html>
% <a href="help_funappx_g.html">funappx_g</a>
% <a href="help_funmin_g.html">funmin_g</a>
% <a href="help_integral_g.html">integral_g</a>
% <a href="help_meanMC_g.html">meanMC_g</a>
% <a href="help_meanMCBer_g.html">meanMCBer_g</a>
% <a href="help_cubMC_g.html">cubMC_g</a>
% <a href="help_cubLattice_g.html">cubLattice_g</a>
% <a href="help_cubSobol_g.html">cubSobol_g</a>
% </html>
%
%
%% Installation
%
% <html>
% <a href="help_install.html">Instructions</a>
% </html>
%
%% Tests
% We provide quick doctests for each of the functions above. To run
% doctests in *funappx_g*, for example, issue the command *doctest
% funappx_g*.
%
% We also provide unit tests for MATLAB version 8 or later. To run unit
% tests for *funmin_g*, for instance, execute *run(ut_funmin_g);*
%
% To run all the fast doctests and unit tests in the suite, execute the 
% script *runtests.m*. 
%
% A collection of long tests are contained in *longtests.m*. 
%
%% Website
% For more information about GAIL, visit
% <http://code.google.com/p/gail/ Gailteam>
%
%% Functions
%
%% 1-D approximation
%
% <html>
% <a href="help_funappx_g.html">funappx_g</a>
% </html>
%
%
%% 1-D integration
%
% <html>
% <a href="help_integral_g.html">integral_g</a>
% </html>
%
%
%% High dimension integration
%
% <html>
% <a href="help_meanMC_g.html">meanMC_g</a>
% </html>
%
% <html>
% <a href="help_cubMC_g.html">cubMC_g</a>
% </html>
%
% <html>
% <a href="help_meanMCBer_g.html">meanMCBer_g</a>
% </html>
%
% <html>
% <a href="help_cubSobol_g.html">cubSobol_g</a>
% </html>
%
% <html>
% <a href="help_cubLattice_g.html">cubLattice_g</a>
% </html>
%
%
%% 1-D minimization
%
% <html>
% <a href="help_funmin_g.html">funmin_g</a>
% </html>
%
%% funappx_g
% 1-D guaranteed function approximation (or function recovery) on [a,b]
%% Syntax
% fappx = *funappx_g*(f)
%
% fappx = *funappx_g*(f,a,b,abstol)
%
% fappx = *funappx_g*(f,'a',a,'b',b,'abstol',abstol)
%
% fappx = *funappx_g*(f,in_param)
%
% [fappx, out_param] = *funappx_g*(f,...)
%% Description
%
% fappx = *funappx_g*(f) approximates function f on the default interval
%  [0,1] by an approximated function fappx within the guaranteed absolute
%  error tolerance of 1e-6. Input f is a function handle. The statement y
%  = f(x) should accept a vector argument x and return a vector y of
%  function values that is of the same size as x.
%
% fappx = *funappx_g*(f,a,b,abstol) for a given function f and the ordered
%  input parameters that define the finite interval [a,b], and a
%  guaranteed absolute error tolerance abstol.
%
% fappx = *funappx_g*(f,'a',a,'b',b,'abstol',abstol) approximates function
%  f on the finite interval [a,b], given a guaranteed absolute error
%  tolerance abstol. All four field-value pairs are optional and can be
%  supplied in different order.
%
% fappx = *funappx_g*(f,in_param) approximates function f on the finite
%  interval [in_param.a,in_param.b], given a guaranteed absolute error
%  tolerance in_param.abstol. If a field is not specified, the default
%  value is used.
%
% [fappx, out_param] = *funappx_g*(f,...) returns an approximated function
%  fappx and an output structure out_param.
%
% *Input Arguments*
%
% * f --- input function
%
% * in_param.a --- left end point of interval, default value is 0
%
% * in_param.b --- right end point of interval, default value is 1
%
% * in_param.abstol --- guaranteed absolute error tolerance, default
%  value is 1e-6
%
% *Optional Input Arguments*
%
% * in_param.nlo --- lower bound of initial number of points we used,
%  default value is 10
%
% * in_param.nhi --- upper bound of initial number of points we used,
%  default value is 1000
%
% * in_param.nmax --- when number of points hits the value, iteration
%  will stop, default value is 1e7
%
% * in_param.maxiter --- max number of interations, default value is 1000
%
% *Output Arguments*
%
% * fappx --- approximated function
%
% * out_param.f --- input function
%
% * out_param.a --- left end point of interval
%
% * out_param.b --- right end point of interval
%
% * out_param.abstol --- guaranteed absolute error tolerance
%
% * out_param.nlo --- a lower bound of initial number of points we use
%
% * out_param.nhi --- an upper bound of initial number of points we use
%
% * out_param.nmax --- when number of points hits the value, iteration
%  will stop
%
% * out_param.maxiter --- max number of iterations
%
% * out_param.ninit --- initial number of points we use for each sub
%  interval
%
% * out_param.exit --- this is a number defining the conditions of
%  success or failure satisfied when finishing the algorithm. The 
%  algorithm is considered successful (with out_param.exit == 0) if no 
%  other flags arise warning that the results are certainly not 
%  guaranteed. The initial value is 0 and the final value of this
%  parameter is encoded as follows:
%    
%                    1    If reaching overbudget. It states whether
%                    the max budget is attained without reaching the
%                    guaranteed error tolerance.
%     
%                    2   If reaching overiteration. It states whether
%                    the max iterations is attained without reaching the
%                    guaranteed error tolerance.
%
% * out_param.iter --- number of iterations
%
% * out_param.npoints --- number of points we need to reach the
%  guaranteed absolute error tolerance
%
% * out_param.errest --- an estimation of the absolute error for the
%  approximation
%
% * out_param.nstar --- final value of the parameter defining the cone of
%  functions for which this algorithm is guaranteed for each
%  subinterval; nstar = ninit-2 initially
%
%% Guarantee
%
% For $[a,b]$, there exists a partition
%
% $$ P=\{[t_0,t_1], [t_1,t_2],  \ldots, [t_{L-1},t_L]\},  a=t_0 < t_1 < \cdots < t_L=b.$$
% 
% If the function to be approximated,  $f$ satisfies the cone condition
%
% $$\|f''\|_\infty \le \frac { 2\mathrm{nstar} }{t_l-t_{l-1} } \left\|f'-\frac{f(t_l)-f(t_{l-1})}{t_l-t_{l-1}}\right\|_\infty$$
% 
% for each sub interval $[t_{l-1},t_l]$, where $1 \le l \le L$, then the
% $fappx$ |output by this algorithm is guaranteed to satisfy
%
% $$\| f-fappx \|_{\infty} \le \mathrm{abstol}.$$
%
%
%% Examples
% *Example 1*

f = @(x) x.^2; [fappx, out_param] = funappx_g(f)

% Approximate function x^2 with default input parameter to make the error
% less than 1e-6.
%%
% *Example 2*

[fappx, out_param] = funappx_g(@(x) x.^2,0,100,1e-7,10,1000,1e8)

% Approximate function x^2 on [0,100] with error tolerence 1e-7, cost
% budget 10000000, lower bound of initial number of points 10 and upper
% bound of initial number of points 100

%%
% *Example 3*

clear in_param; in_param.a = -20; in_param.b = 20; in_param.nlo = 10;
in_param.nhi = 100; in_param.nmax = 1e8; in_param.abstol = 1e-7; 
[fappx, out_param] = funappx_g(@(x) x.^2, in_param)

% Approximate function x^2 on [-20,20] with error tolerence 1e-7, cost
% budget 1000000, lower bound of initial number of points 10 and upper
% bound of initial number of points 100
%%
% *Example 4*

clear in_param; f = @(x) x.^2;
[fappx, out_param] = funappx_g(f,'a',-10,'b',50,'nmax',1e6,'abstol',1e-7)

% Approximate function x^2 with error tolerence 1e-7, cost budget 1000000,
% lower bound of initial number of points 10 and upper
% bound of initial number of points 100
%% See Also
%
% <html>
% <a href="help_integral_g.html">integral_g</a>
% </html>
%
% <html>
% <a href="help_meanMC_g.html">meanMC_g</a>
% </html>
%
% <html>
% <a href="help_cubMC_g.html">cubMC_g</a>
% </html>
%
% <html>
% <a href="help_funmin_g.html">funmin_g</a>
% </html>
%
%% References
%
% [1]  Nick Clancy, Yuhan Ding, Caleb Hamilton, Fred J. Hickernell, and
% Yizhi Zhang, "The Cost of Deterministic, Adaptive, Automatic Algorithms:
% Cones, Not Balls", Journal of Complexity 30, pp. 21-45, 2014.
%  
% [2]  Yuhan Ding, Fred J. Hickernell, and Sou-Cheng T. Choi, "Locally
% Adaptive Method for Approximating Univariate Functions in Cones with a
% Guarantee for Accuracy", working, 2015.
%          
% [3]  Sou-Cheng T. Choi, Yuhan Ding, Fred J. Hickernell, Lan Jiang,
% Lluis Antoni Jimenez Rugama, Xin Tong, Yizhi Zhang and Xuan Zhou,
% "GAIL: Guaranteed Automatic Integration Library (Version 2.1)" [MATLAB
% Software], 2015. Available from http://code.google.com/p/gail/
%
% [4] Sou-Cheng T. Choi, "MINRES-QLP Pack and Reliable Reproducible
% Research via Supportable Scientific Software", Journal of Open Research
% Software, Volume 2, Number 1, e22, pp. 1-7, 2014.
%
% [5] Sou-Cheng T. Choi and Fred J. Hickernell, "IIT MATH-573 Reliable
% Mathematical Software" [Course Slides], Illinois Institute of
% Technology, Chicago, IL, 2013. Available from
% http://code.google.com/p/gail/ 
%
% [6] Daniel S. Katz, Sou-Cheng T. Choi, Hilmar Lapp, Ketan Maheshwari,
% Frank Loffler, Matthew Turk, Marcus D. Hanwell, Nancy Wilkins-Diehr,
% James Hetherington, James Howison, Shel Swenson, Gabrielle D. Allen,
% Anne C. Elster, Bruce Berriman, Colin Venters, "Summary of the First
% Workshop On Sustainable Software for Science: Practice And Experiences
% (WSSSPE1)", Journal of Open Research Software, Volume 2, Number 1, e6,
% pp. 1-21, 2014.
%
% If you find GAIL helpful in your work, please support us by citing the
% above papers, software, and materials.
%
%% funmin_g
% 1-D guaranteed global minimum value on [a,b] and the subset
% containing optimal solutions
%% Syntax
% fmin = *funmin_g*(f)
%
% fmin = *funmin_g*(f,a,b,abstol,TolX)
%
% fmin = *funmin_g*(f,'a',a,'b',b,'abstol',abstol,'TolX',TolX)
%
% fmin = *funmin_g*(f,in_param)
%
% [fmin, out_param] = *funmin_g*(f,...)
%% Description
%
% fmin = *funmin_g*(f) finds minimum value of function f on the default
%  interval [0,1] within the guaranteed absolute error tolerance of 1e-6
%  and the X tolerance of 1e-3. Default initial number of points is 100
%  and default cost budget is 1e7. Input f is a function handle.
%
% fmin = *funmin_g*(f,a,b,abstol,TolX) finds minimum value of
%  function f with ordered input parameters that define the finite
%  interval [a,b], a guaranteed absolute error tolerance abstol and a
%  guaranteed X tolerance TolX.
%
% fmin = *funmin_g*(f,'a',a,'b',b,'abstol',abstol,'TolX',TolX)
%  finds minimum value of function f on the interval [a,b] with a 
%  guaranteed absolute error tolerance abstol and a guaranteed X tolerance 
%  TolX. All five
%  field-value pairs are optional and can be supplied in different order.
%
% fmin = *funmin_g*(f,in_param) finds minimum value of function f on the
%  interval [in_param.a,in_param.b] with a guaranteed absolute error
%  tolerance in_param.abstol and a guranteed X tolerance in_param.TolX.
%  If a field is not specified, the default value is used.
%
% [fmin, out_param] = *funmin_g*(f,...) returns minimum value fmin of
%  function f and an output structure out_param.
%
% *Input Arguments*
%
% * f --- input function
%
% * in_param.a --- left end point of interval, default value is 0
%
% * in_param.b --- right end point of interval, default value is 1
%
% * in_param.abstol --- guaranteed absolute error tolerance, default
%  value is 1e-6.
%
% * in_param.TolX --- guaranteed X tolerance, default value is 1e-3.
%
% *Optional Input Arguments*
%
% * in_param.nlo --- lower bound of initial number of points we used,
%  default value is 10
%
% * in_param.nhi --- upper bound of initial number of points we used,
%  default value is 1000
%
% * in_param.nmax --- cost budget, default value is 1e7.
%
% *Output Arguments*
%
% * out_param.f --- input function
%
% * out_param.a --- left end point of interval
%
% * out_param.b --- right end point of interval
%
% * out_param.abstol --- guaranteed absolute error tolerance
%
% * out_param.TolX --- guaranteed X tolerance
%
% * out_param.nlo --- a lower bound of initial number of points we use
%
% * out_param.nhi --- an upper bound of initial number of points we use
%
% * out_param.nmax --- cost budget
%
% * out_param.ninit --- initial number of points we use
%
% * out_param.tau --- latest value of tau
%
% * out_param.npoints --- number of points needed to reach the guaranteed
%  absolute error tolerance or the guaranteed X tolerance
%
% * out_param.exitflag --- the state of program when exiting
%           0  Success
%           1  Number of points used is greater than out_param.nmax
%
% * out_param.errest --- estimation of the absolute error bound
%
% * out_param.volumeX --- the volume of intervals containing the point(s)
%  where the minimum occurs
%
% * out_param.tauchange --- it is 1 if out_param.tau changes, otherwise
%  it is 0
%
% * out_param.intervals --- the intervals containing point(s) where the
%  minimum occurs. Each column indicates one interval where the first
%  row is the left point and the second row is the right point.
%
%% Guarantee
%    
% If the function to be minimized, $f$ satisfies the cone condition
%
% $$\|f''\|_\infty \le  \frac {\tau}{b-a}\left\|f'-\frac{f(b)-f(a)}{b-a}
% \right\|_\infty,$$
%      
% then the $\mathrm{fmin}$ output by this algorithm is guaranteed to
% satisfy
%
% $$| \min f-\mathrm{fmin}| \le \mathrm{abstol},$$
%
% or
%
%     $$\mathrm{volumeX} \le \mathrm{TolX},$$
%
% provided the flag $\mathrm{exitflag} = 0.$
%
%
%% Examples
% *Example 1*

f=@(x) (x-0.3).^2+1; [fmin,out_param] = funmin_g(f)

% Minimize function (x-0.3)^2+1 with default input parameter.
%%
% *Example 2*

f=@(x) (x-0.3).^2+1;
[fmin,out_param] = funmin_g(f,-2,2,1e-7,1e-4,10,10,1000000)

% Minimize function (x-0.3)^2+1 on [-2,2] with error tolerence 1e-4, X
% tolerance 1e-2, cost budget 1000000, lower bound of initial number of
% points 10 and upper bound of initial number of points 10

%%
% *Example 3*

clear in_param; in_param.a = -13; in_param.b = 8;
in_param.abstol = 1e-7; in_param.TolX = 1e-4;
in_param.nlo = 10; in_param.nhi = 100;
in_param.nmax = 10^6;
[fmin,out_param] = funmin_g(f,in_param)

% Minimize function (x-0.3)^2+1 on [-13,8] with error tolerence 1e-7, X
% tolerance 1e-4, cost budget 1000000, lower bound of initial number of
% points 10 and upper bound of initial number of points 100

%%
% *Example 4*

f=@(x) (x-0.3).^2+1;
[fmin,out_param] = funmin_g(f,'a',-2,'b',2,'nhi',100,'nlo',10,...
    'nmax',1e6,'abstol',1e-4,'TolX',1e-2)

% Minimize function (x-0.3)^2+1 on [-2,2] with error tolerence 1e-4, X
% tolerance 1e-2, cost budget 1000000, lower bound of initial number of
% points 10 and upper bound of initial number of points 100
%% See Also
%
% <html>
% <a href="help_funappx_g.html">funappx_g</a>
% </html>
%
% <html>
% <a href="help_integral_g.html">integral_g</a>
% </html>
%
%% References
% [1]  Xin Tong. A Guaranteed, Adaptive, Automatic Algorithm for
% Univariate Function Minimization. MS thesis, Illinois Institute of 
% Technology, 2014.
% 
% [2]  Sou-Cheng T. Choi, Yuhan Ding, Fred J. Hickernell, Lan Jiang,
% Lluis Antoni Jimenez Rugama, Xin Tong, Yizhi Zhang and Xuan Zhou, 
% "GAIL: Guaranteed Automatic Integration Library (Version 2.1)"
% [MATLAB Software], 2015. Available from http://code.google.com/p/gail/
%
% [3] Sou-Cheng T. Choi, "MINRES-QLP Pack and Reliable Reproducible
% Research via Supportable Scientific Software", Journal of Open Research
% Software, Volume 2, Number 1, e22, pp. 1-7, 2014.
%
% [4] Sou-Cheng T. Choi and Fred J. Hickernell, "IIT MATH-573 Reliable
% Mathematical Software" [Course Slides], Illinois Institute of
% Technology, Chicago, IL, 2013. Available from
% http://code.google.com/p/gail/ 
%
% [5] Daniel S. Katz, Sou-Cheng T. Choi, Hilmar Lapp, Ketan Maheshwari,
% Frank Loffler, Matthew Turk, Marcus D. Hanwell, Nancy Wilkins-Diehr,
% James Hetherington, James Howison, Shel Swenson, Gabrielle D. Allen,
% Anne C. Elster, Bruce Berriman, Colin Venters, "Summary of the First
% Workshop On Sustainable Software for Science: Practice And Experiences
% (WSSSPE1)", Journal of Open Research Software, Volume 2, Number 1, e6,
% pp. 1-21, 2014.
%
% If you find GAIL helpful in your work, please support us by citing the
% above papers, software, and materials.
%
%% integral_g
% 1-D guaranteed function integration using trapezoidal rule
%% Syntax
% q = *integral_g*(f)
%
% q = *integral_g*(f,a,b,abstol)
%
% q = *integral_g*(f,'a',a,'b',b,'abstol',abstol)
%
% q = *integral_g*(f,in_param)
%
% [q, out_param] = *integral_g*(f,...)
%% Description
%
% q = *integral_g*(f) computes q, the definite integral of function f on
%  the interval [a,b] by trapezoidal rule with in a guaranteed absolute
%  error of 1e-6. Default starting number of sample points taken is 100
%  and default cost budget is 1e7. Input f is a function handle. The
%  function y = f(x) should accept a vector argument x and return a vector
%  result y, the integrand evaluated at each element of x.
%
% q = *integral_g*(f,a,b,abstol) computes q, the definite integral of
%  function f on the finite interval [a,b] by trapezoidal rule with the
%  ordered input parameters, and guaranteed absolute error tolerance
%  abstol.
%
% q = *integral_g*(f,'a',a,'b',b,'abstol',abstol) computes q, the definite
%  integral of function f on the finite interval [a,b] by trapezoidal rule
%  within a guaranteed absolute error tolerance abstol. All four
%  field-value pairs are optional and can be supplied.
%
% q = *integral_g*(f,in_param) computes q, the definite integral of
%  function f by trapezoidal rule within a guaranteed absolute error
%  in_param.abstol. If a field is not specified, the default value is
%  used.
%
% [q, out_param] = *integral_g*(f,...) returns the approximated 
%  integration q and output structure out_param.
%
% *Input Arguments*
%
<<<<<<< HEAD
% * f --- input function
=======
%
%
% * f --- |input function|
>>>>>>> 93bf64ab
%
% * in_param.a --- left end of the integral, default value is 0
%
% * in_param.b --- right end of the integral, default value is 1
%
% * in_param.abstol --- guaranteed absolute error tolerance, default value
%  is 1e-6
% 
% *Optional Input Arguments*
%
% * in_param.nlo --- lowest initial number of function values used, default
%  value is 10
%
% * in_param.nhi --- highest initial number of function values used,
%  default value is 1000
%
% * in_param.nmax --- cost budget (maximum number of function values),
%  default value is 1e7
%
% * in_param.maxiter --- max number of interations, default value is 1000
% 
% *Output Arguments*
%
% * q --- approximated integral
%
% * out_param.f --- input function
%
% * out_param.a --- low end of the integral
%
% * out_param.b --- high end of the integral
%
% * out_param.abstol --- guaranteed absolute error tolerance
% 
% * out_param.nlo --- lowest initial number of function values
%
% * out_param.nhi --- highest initial number of function values
%
% * out_param.nmax --- cost budget (maximum number of function values)
%
% * out_param.maxiter --- max number of iterations
%
% * out_param.ninit --- initial number of points we use, computed by nlo
%  and nhi
%
% * out_param.tauchange --- it is true if the cone constant has been
%  changed, false otherwise. See [1] for details. If true, you may wish to
%  change the input in_param.ninit to a larger number.
% 
% * out_param.tauchange --- it is true if the cone constant has been
%  changed, false otherwise. See [1] for details. If true, you may wish to
%  change the input in_param.ninit to a larger number.
% 
% * out_param.iter --- number of iterations
%
% * out_param.npoints --- number of points we need to 
%  reach the guaranteed absolute error tolerance abstol.
%
% * out_param.errest --- approximation error defined as the differences
%  between the true value and the approximated value of the integral.
%
% * out_param.nstar --- final value of the parameter defining the cone of
%  functions for which this algorithm is guaranteed; nstar = ninit-2
%  initially and is increased as necessary
%
% * out_param.exit --- the state of program when exiting
%         0  Success
%         1  Number of points used is greater than out_param.nmax
%         2  Number of iterations is greater than out_param.maxiter
%
%% Guarantee
%    
% If the function to be integrated, $f$ satisfies the cone condition
%
% $$\|f''\|_1 \le \frac { \mathrm{nstar} }{2(b-a)}
% \left\|f'-\frac{f(b)-f(a)}{b-a}\right\|_1,$$
% 
% then the $q$ output by this algorithm is guaranteed to satisfy
%
% $$\left\| \int_{a}^{b} f(x) dx - q \right\|_{1} \le \mathrm{abstol},$$
%
% provided the flag $\mathrm{exceedbudget} = 0.$
%
% And the upper bound of the cost is
%
% $$\sqrt{ \frac{\mathrm{nstar}* (b-a)^2 \mathrm{Var}(f')}{2 \times \mathrm{abstol}}}
% + 2 \times \mathrm{nstar} +4.$$
%
%
%% Examples
% *Example 1*

f = @(x) x.^2; [q, out_param] = integral_g(f)

% Integrate function x with default input parameter to make the error less
% than 1e-7.

%%
% *Example 2*

[q, out_param] = integral_g(@(x) exp(-x.^2),'a',1,'b',2,...
   'nlo',100,'nhi',10000,'abstol',1e-5,'nmax',1e7)

% Integrate function x^2 with starting number of points 52, cost budget
% 10000000 and error toerence 1e-8
%% See Also
%
% <html>
% <a href="help_funappx_g.html">funappx_g</a>
% </html>
%
% <html>
% <a href="help_cubMC_g.html">cubMC_g</a>
% </html>
%
%% References
%
% [1]  Nick Clancy, Yuhan Ding, Caleb Hamilton, Fred J. Hickernell, and
% Yizhi Zhang, The Cost of Deterministic, Adaptive, Automatic Algorithms:
% Cones, Not Balls, Journal of Complexity 30 (2014), pp. 21-45.
%
% [2]  Sou-Cheng T. Choi, Yuhan Ding, Fred J. Hickernell, Lan Jiang,
% Lluis Antoni Jimenez Rugama, Xin Tong, Yizhi Zhang and Xuan Zhou,
% "GAIL: Guaranteed Automatic Integration Library (Version 2.1)" [MATLAB
% Software], 2015. Available from http://code.google.com/p/gail/
%
% [3] Sou-Cheng T. Choi, "MINRES-QLP Pack and Reliable Reproducible
% Research via Supportable Scientific Software", Journal of Open Research
% Software, Volume 2, Number 1, e22, pp. 1-7, 2014.
%
% [4] Sou-Cheng T. Choi and Fred J. Hickernell, "IIT MATH-573 Reliable
% Mathematical Software" [Course Slides], Illinois Institute of
% Technology, Chicago, IL, 2013. Available from
% http://code.google.com/p/gail/ 
%
% [5] Daniel S. Katz, Sou-Cheng T. Choi, Hilmar Lapp, Ketan Maheshwari,
% Frank Loffler, Matthew Turk, Marcus D. Hanwell, Nancy Wilkins-Diehr,
% James Hetherington, James Howison, Shel Swenson, Gabrielle D. Allen,
% Anne C. Elster, Bruce Berriman, Colin Venters, "Summary of the First
% Workshop On Sustainable Software for Science: Practice And Experiences
% (WSSSPE1)", Journal of Open Research Software, Volume 2, Number 1, e6,
% pp. 1-21, 2014.
%
% If you find GAIL helpful in your work, please support us by citing the
% above papers, software, and materials.
%
%% meanMC_g
% Monte Carlo method to estimate the mean of a random variable
%% Syntax
% tmu = *meanMC_g*(Yrand)
%
% tmu = *meanMC_g*(Yrand,abstol,reltol,alpha)
%
% tmu = *meanMC_g*(Yrand,'abstol',abstol,'reltol',reltol,'alpha',alpha)
%
% [tmu, out_param] = *meanMC_g*(Yrand,in_param)
%% Description
%
% tmu = *meanMC_g*(Yrand) estimates the mean, mu, of a random variable Y to
%  within a specified generalized error tolerance, 
%  tolfun:=max(abstol,reltol*| mu |), i.e., | mu - tmu | <= tolfun with
%  probability at least 1-alpha, where abstol is the absolute error
%  tolerance, and reltol is the relative error tolerance. Usually the
%  reltol determines the accuracy of the estimation, however, if the |mu|
%  is rather small, the abstol determines the accuracy of the estimation.
%  The default values are abstol=1e-2, reltol=1e-1, and alpha=1%. Input
%  Yrand is a function handle that accepts a positive integer input n and
%  returns an n x 1 vector of IID instances of the random variable Y.
%
% tmu = *meanMC_g*(Yrand,abstol,reltol,alpha) estimates the mean of a
%  random variable Y to within a specified generalized error tolerance
%  tolfun with guaranteed confidence level 1-alpha using all ordered
%  parsing inputs abstol, reltol, alpha.
%   
% tmu = *meanMC_g*(Yrand,'abstol',abstol,'reltol',reltol,'alpha',alpha)
%  estimates the mean of a random variable Y to within a specified
%  generalized error tolerance tolfun with guaranteed confidence level
%  1-alpha. All the field-value pairs are optional and can be supplied in
%  different order, if a field is not supplied, the default value is used.
%
% [tmu, out_param] = *meanMC_g*(Yrand,in_param) estimates the mean of a
%  random variable Y to within a specified generalized error tolerance
%  tolfun with the given parameters in_param and produce the estimated
%  mean tmu and output parameters out_param. If a field is not specified,
%  the default value is used.
%
% *Input Arguments*
%
% * Yrand --- the function for generating n IID instances of a random
%  variable Y whose mean we want to estimate. Y is often defined as a
%  function of some random variable X with a simple distribution. The
%  input of Yrand should be the number of random variables n, the output
%  of Yrand should be n function values. For example, if Y = X.^2 where X
%  is a standard uniform random variable, then one may define Yrand =
%  @(n) rand(n,1).^2.
%
% * in_param.abstol --- the absolute error tolerance, which should be
%  positive, default value is 1e-2.
%
% * in_param.reltol --- the relative error tolerance, which should be
%  between 0 and 1, default value is 1e-1.
%
% * in_param.alpha --- the uncertainty, which should be a small positive
%  percentage. default value is 1%.
%
% *Optional Input Arguments*
%
% * in_param.fudge --- standard deviation inflation factor, which should
%  be larger than 1, default value is 1.2.
%
% * in_param.nSig --- initial sample size for estimating the sample
%  variance, which should be a moderate large integer at least 30, the
%  default value is 1e4.
%
% * in_param.n1 --- initial sample size for estimating the sample mean,
%  which should be a moderate large positive integer at least 30, the
%  default value is 1e4.
%
% * in_param.tbudget --- the time budget in seconds to do the two-stage
%  estimation, which should be positive, the default value is 100 seconds.
%
% * in_param.nbudget --- the sample budget to do the two-stage
%  estimation, which should be a large positive integer, the default
%  value is 1e9.
%
% *Output Arguments*
%
% * tmu --- the estimated mean of Y.
%
% * out_param.tau --- the iteration step.
%
% * out_param.n --- the sample size used in each iteration.
%
% * out_param.nremain --- the remaining sample budget to estimate mu. It was
%  calculated by the sample left and time left.
%
% * out_param.ntot --- total sample used.
%
% * out_param.hmu --- estimated mean in each iteration.
%
% * out_param.tol --- the reliable upper bound on error for each iteration.
%
% * out_param.var --- the sample variance.
%
% * out_param.exit --- the state of program when exiting.
%    
%                   0   Success
%   
%                   1   Not enough samples to estimate the mean
%
% * out_param.kurtmax --- the upper bound on modified kurtosis.
%
% * out_param.time --- the time elapsed in seconds.
%
% * out_param.flag --- parameter checking status
%   
%                        1  checked by meanMC_g
%
%%  Guarantee
% This algorithm attempts to calculate the mean, mu, of a random variable
% to a prescribed error tolerance, tolfun:= max(abstol,reltol*| mu |), with
% guaranteed confidence level 1-alpha. If the algorithm terminated without
% showing any warning messages and provide an answer tmu, then the follow
% inequality would be satisfied:
% 
% Pr(| mu - tmu | <= tolfun) >= 1-alpha
%
% The cost of the algorithm, N_tot, is also bounded above by N_up, which is
% defined in terms of abstol, reltol, nSig, n1, fudge, kurtmax, beta. And
% the following inequality holds:
% 
% Pr (N_tot <= N_up) >= 1-beta
%
% Please refer to our paper for detailed arguments and proofs.
%
%% Examples
%
%%
% *Example 1*

% Calculate the mean of x^2 when x is uniformly distributed in
% [0 1], with the absolute error tolerance = 1e-3 and uncertainty 5%.

  in_param.reltol=0; in_param.abstol = 1e-3;in_param.reltol = 0;
  in_param.alpha = 0.05; Yrand=@(n) rand(n,1).^2;
  tmu = meanMC_g(Yrand,in_param)

%%
% *Example 2*

% Calculate the mean of exp(x) when x is uniformly distributed in
% [0 1], with the absolute error tolerance 1e-3.

  tmu = meanMC_g(@(n)exp(rand(n,1)),1e-3,0)

%%
% *Example 3*

% Calculate the mean of cos(x) when x is uniformly distributed in
% [0 1], with the relative error tolerance 1e-2 and uncertainty 0.05.

  tmu = meanMC_g(@(n)cos(rand(n,1)),'reltol',1e-2,'abstol',0,...
      'alpha',0.05)
%% See Also
%
% <html>
% <a href="help_funappx_g.html">funappx_g</a>
% </html>
%
% <html>
% <a href="help_integral_g.html">integral_g</a>
% </html>
%
% <html>
% <a href="help_cubMC_g.html">cubMC_g</a>
% </html>
%
% <html>
% <a href="help_meanMCBer_g.html">meanMCBer_g</a>
% </html>
%
% <html>
% <a href="help_cubSobol_g.html">cubSobol_g</a>
% </html>
%
% <html>
% <a href="help_cubLattice_g.html">cubLattice_g</a>
% </html>
%
%% References
%
% [1]  F. J. Hickernell, L. Jiang, Y. Liu, and A. B. Owen, Guaranteed
% conservative fixed width confidence intervals via Monte Carlo sampling,
% Monte Carlo and Quasi-Monte Carlo Methods 2012 (J. Dick, F. Y. Kuo, G. W.
% Peters, and I. H. Sloan, eds.), Springer-Verlag, Berlin, 2014.
% arXiv:1208.4318 [math.ST]
%
% [2] Sou-Cheng T. Choi, Yuhan Ding, Fred J. Hickernell, Lan Jiang, Lluis
% Antoni Jimenez Rugama, Xin Tong, Yizhi Zhang and Xuan Zhou, "GAIL:
% Guaranteed Automatic Integration Library (Version 2.1)" [MATLAB
% Software], 2015. Available from http://code.google.com/p/gail/
%
% [3] Sou-Cheng T. Choi, "MINRES-QLP Pack and Reliable Reproducible
% Research via Supportable Scientific Software", Journal of Open Research
% Software, Volume 2, Number 1, e22, pp. 1-7, 2014.
%
% [4] Sou-Cheng T. Choi and Fred J. Hickernell, "IIT MATH-573 Reliable
% Mathematical Software" [Course Slides], Illinois Institute of
% Technology, Chicago, IL, 2013. Available from
% http://code.google.com/p/gail/ 
%
% [5] Daniel S. Katz, Sou-Cheng T. Choi, Hilmar Lapp, Ketan Maheshwari,
% Frank Loffler, Matthew Turk, Marcus D. Hanwell, Nancy Wilkins-Diehr,
% James Hetherington, James Howison, Shel Swenson, Gabrielle D. Allen,
% Anne C. Elster, Bruce Berriman, Colin Venters, "Summary of the First
% Workshop On Sustainable Software for Science: Practice And Experiences
% (WSSSPE1)", Journal of Open Research Software, Volume 2, Number 1, e6,
% pp. 1-21, 2014.
%
% If you find GAIL helpful in your work, please support us by citing the
% above papers, software, and materials.
%
%% meanMCBer_g
% Monte Carlo method to estimate the mean of a Bernoulli random
% variable to within a specified absolute error tolerance with guaranteed
% confidence level 1-alpha.
%% Syntax
% pHat = *meanMCBer_g*(Yrand)
%
% pHat = *meanMCBer_g*(Yrand,abstol,alpha,nmax)
%
% pHat = *meanMCBer_g*(Yrand,'abstol',abstol,'alpha',alpha,'nmax',nmax)
%
% [pHat, out_param] = *meanMCBer_g*(Yrand,in_param)
%% Description
%
% pHat = *meanMCBer_g*(Yrand) estimates the mean of a Bernoulli random
%  variable Y to within a specified absolute error tolerance with
%  guaranteed confidence level 99%. Input Yrand is a function handle that
%  accepts a positive integer input n and returns a n x 1 vector of IID
%  instances of the Bernoulli random variable Y.
% 
% pHat = *meanMCBer_g*(Yrand,abstol,alpha,nmax) estimates the mean
%  of a Bernoulli random variable Y to within a specified absolute error
%  tolerance with guaranteed confidence level 1-alpha using all ordered
%  parsing inputs abstol, alpha and nmax.
% 
% pHat = *meanMCBer_g*(Yrand,'abstol',abstol,'alpha',alpha,'nmax',nmax)
%  estimates the mean of a Bernoulli random variable Y to within a
%  specified absolute error tolerance with guaranteed confidence level
%  1-alpha. All the field-value pairs are optional and can be supplied in
%  different order.
% 
% [pHat, out_param] = *meanMCBer_g*(Yrand,in_param) estimates the mean
%  of a Bernoulli random variable Y to within a specified absolute error
%  tolerance with the given parameters in_param and produce the estimated
%  mean pHat and output parameters out_param.
% 
% *Input Arguments*
%
% * Yrand --- the function for generating IID instances of a Bernoulli
%            random variable Y whose mean we want to estimate.
%
% * pHat --- the estimated mean of Y.
%
% * in_param.abstol --- the absolute error tolerance, the default value is 1e-2.
% 
% * in_param.alpha --- the uncertainty, the default value is 1%.
% 
% * in_param.nmax --- the sample budget, the default value is 1e9.
% 
% *Output Arguments*
%
% * out_param.n --- the total sample used.
%
% * out_param.time --- the time elapsed in seconds.
% 
%%  Guarantee
%
% If the sample size is calculated according Hoeffding's inequality, which
% equals to ceil(log(2/out_param.alpha)/(2*out_param.abstol^2)), then the
% following inequality must be satisfied:
%
% Pr(| p - pHat | <= abstol) >= 1-alpha.
% 
% Here p is the true mean of Yrand, and pHat is the output of MEANMCBER_G
%
% Also, the cost is deterministic.
%
%%   Examples
%%
% *Example 1*

% Calculate the mean of a Bernoulli random variable with true p=1/90,
% absolute error tolerance 1e-3 and uncertainty 0.01.
 
    in_param.abstol=1e-3; in_param.alpha = 0.01; in_param.nmax = 1e9; 
    p=1/9; Yrand=@(n) rand(n,1)<p;
    pHat = meanMCBer_g(Yrand,in_param)
 
%%
% *Example 2*

% Using the same function as example 1, with the absolute error tolerance
% 1e-4.

    pHat = meanMCBer_g(Yrand,1e-4)
    
%%
% *Example 3*

% Using the same function as example 1, with the absolute error tolerance
% 1e-2 and uncertainty 0.05.

    pHat = meanMCBer_g(Yrand,'abstol',1e-2,'alpha',0.05)
%% See Also
%
% <html>
% <a href="help_funappx_g.html">funappx_g</a>
% </html>
%
% <html>
% <a href="help_integral_g.html">integral_g</a>
% </html>
%
% <html>
% <a href="help_cubMC_g.html">cubMC_g</a>
% </html>
%
% <html>
% <a href="help_meanMC_g.html">meanMC_g</a>
% </html>
%
% <html>
% <a href="help_cubLattice_g.html">cubLattice_g</a>
% </html>
%
% <html>
% <a href="help_cubSobol_g.html">cubSobol_g</a>
% </html>
%
%% References
%
% [1]  F. J. Hickernell, L. Jiang, Y. Liu, and A. B. Owen, Guaranteed
% conservative fixed width confidence intervals via Monte Carlo sampling,
% Monte Carlo and Quasi-Monte Carlo Methods 2012 (J. Dick, F. Y. Kuo, G. W.
% Peters, and I. H. Sloan, eds.), Springer-Verlag, Berlin, 2014.
% arXiv:1208.4318 [math.ST]
%
% [2] Sou-Cheng T.  Choi, Yuhan Ding, Fred J. Hickernell, Lan Jiang,
% Lluis Antoni Jimenez Rugama, Xin Tong, Yizhi Zhang and Xuan Zhou,
% "GAIL: Guaranteed Automatic Integration Library (Version 2.1)"
% [MATLAB Software], 2015. Available from
% http://code.google.com/p/gail/
%
% [3] Sou-Cheng T. Choi, "MINRES-QLP Pack and Reliable Reproducible
% Research via Supportable Scientific Software", Journal of Open Research
% Software, Volume 2, Number 1, e22, pp. 1-7, 2014.
%
% [4] Sou-Cheng T. Choi and Fred J. Hickernell, "IIT MATH-573 Reliable
% Mathematical Software" [Course Slides], Illinois Institute of
% Technology, Chicago, IL, 2013. Available from
% http://code.google.com/p/gail/ 
%
% [5] Daniel S. Katz, Sou-Cheng T. Choi, Hilmar Lapp, Ketan Maheshwari,
% Frank Loffler, Matthew Turk, Marcus D. Hanwell, Nancy Wilkins-Diehr,
% James Hetherington, James Howison, Shel Swenson, Gabrielle D. Allen,
% Anne C. Elster, Bruce Berriman, Colin Venters, "Summary of the First
% Workshop On Sustainable Software for Science: Practice And Experiences
% (WSSSPE1)", Journal of Open Research Software, Volume 2, Number 1, e6,
% pp. 1-21, 2014.
%
% If you find GAIL helpful in your work, please support us by citing the
% above papers, software, and materials.
%
%% cubMC_g
% Monte Carlo method to evaluate a multidimensional integral
%% Syntax
% [Q,out_param] = *cubMC_g*(f,hyperbox)
%
% Q = *cubMC_g*(f,hyperbox,measure,abstol,reltol,alpha)
%
% Q = *cubMC_g*(f,hyperbox,'measure',measure,'abstol',abstol,'reltol',reltol,'alpha',alpha)
%
% [Q out_param] = *cubMC_g*(f,hyperbox,in_param)
%% Description
%
% [Q,out_param] = *cubMC_g*(f,hyperbox) estimates the integral of f over
%  hyperbox to within a specified generalized error tolerance, tolfun =
%  max(abstol, reltol*| I |), i.e., | I - Q | <= tolfun with probability at
%  least 1-alpha, where abstol is the absolute error tolerance, and reltol
%  is the relative error tolerance. Usually the reltol determines the
%  accuracy of the estimation, however, if the | I | is rather small, the
%  abstol determines the accuracy of the estimation. The default values
%  are abstol=1e-2, reltol=1e-1, and alpha=1%. Input f is a function
%  handle that accepts an n x d matrix input, where d is the dimension of
%  the hyperbox, and n is the number of points being evaluated
%  simultaneously. The input hyperbox is a 2 x d matrix, where the first
%  row corresponds to the lower limits and the second row corresponds to
%  the upper limits.
% 
% Q = *cubMC_g*(f,hyperbox,measure,abstol,reltol,alpha)
%  estimates the integral of function f over hyperbox to within a 
%  specified generalized error tolerance tolfun with guaranteed confidence
%  level 1-alpha using all ordered parsing inputs f, hyperbox, measure, 
%  abstol, reltol, alpha, fudge, nSig, n1, tbudget, nbudget, flag. The 
%  input f and hyperbox are required and others are optional.
% 
% Q = *cubMC_g*(f,hyperbox,'measure',measure,'abstol',abstol,'reltol',reltol,'alpha',alpha)
%  estimates the integral of f over hyperbox to within a specified 
%  generalized error tolerance tolfun with guaranteed confidence level
%  1-alpha. All the field-value pairs are optional and can be supplied in 
%  different order. If an input is not specified, the default value is used.
% 
% [Q out_param] = *cubMC_g*(f,hyperbox,in_param) estimates the integral of
%  f over hyperbox to within a specified generalized error tolerance
%  tolfun with the given parameters in_param and produce output parameters
%  out_param and the integral Q.
% 
% *Input Arguments*
%
% * f --- the integrand.
% 
% * hyperbox --- the integration hyperbox. The default value is
%  [zeros(1,d); ones(1,d)], the default d is 1.
% 
% * in_param.measure --- the measure for generating the random variable,
%  the default is 'uniform'. The other measure could be handled is
%  'normal'/'Gaussian'. The input should be a string type, hence with
%  quotes.
% 
% * in_param.abstol --- the absolute error tolerance, the default value
%  is 1e-2.
%
% * in_param.reltol --- the relative error tolerance, the default value
%  is 1e-1.
% 
% * in_param.alpha --- the uncertainty, the default value is 1%.
% 
% *Optional Input Arguments*
%
% * in_param.fudge --- the standard deviation inflation factor, the
%  default value is 1.2.
%
% * in_param.nSig --- initial sample size for estimating the sample
%  variance, which should be a moderate large integer at least 30, the
%  default value is 1e4.
%
% * in_param.n1 --- initial sample size for estimating the sample mean,
%  which should be a moderate large positive integer at least 30, the
%  default value is 1e4.
% 
% * in_param.tbudget --- the time budget to do the estimation, the
%  default value is 100 seconds.
% 
% * in_param.nbudget --- the sample budget to do the estimation, the
%  default value is 1e9.
% 
% * in_param.flag --- the value corresponds to parameter checking status.
%   
%                      0   not checked
%   
%                      1   checked by meanMC_g
%   
%                      2   checked by cubMC_g
%
% *Output Arguments*
%
% * Q --- the estimated value of the integral.
% 
% * out_param.n --- the sample size used in each iteration.
%
% * out_param.ntot --- total sample used.
%
% * out_param.nremain --- the remaining sample budget to estimate I. It was
%  calculated by the sample left and time left.
%
% * out_param.tau --- the iteration step.
%
% * out_param.hmu --- estimated integral in each iteration.
%
% * out_param.tol --- the reliable upper bound on error for each iteration.
%  
% * out_param.kurtmax --- the upper bound on modified kurtosis.
% 
% * out_param.time --- the time elapsed in seconds.
%
% * out_param.var --- the sample variance.
%
% * out_param.exit --- the state of program when exiting.
%   
%                    0   success
%   
%                    1   Not enough samples to estimate the mean
%   
%                    10  hyperbox does not contain numbers
%   
%                    11  hyperbox is not 2 x d
%   
%                    12  hyperbox is only a point in one direction
%   
%                    13  hyperbox is infinite when measure is 'uniform'
%   
%                    14  hyperbox is not doubly infinite when measure
%                        is 'normal'
% 
%%  Guarantee
% This algorithm attempts to calculate the integral of function f over a
% hyperbox to a prescribed error tolerance tolfun:= max(abstol,reltol*| I |)
% with guaranteed confidence level 1-alpha. If the algorithm terminated
% without showing any warning messages and provide an answer Q, then the
% follow inequality would be satisfied:
% 
% Pr(| Q - I | <= tolfun) >= 1-alpha
%
% The cost of the algorithm, N_tot, is also bounded above by N_up, which is
% a function in terms of abstol, reltol, nSig, n1, fudge, kurtmax, beta.
% And the following inequality holds:
% 
% Pr (N_tot <= N_up) >= 1-beta
%
% Please refer to our paper for detailed arguments and proofs.
%
%%  Examples
% *Example 1*

% Estimate the integral with integrand f(x) = sin(x) over the interval
% [1;2]
% 

 f = @(x) sin(x); interval = [1;2];
 Q = cubMC_g(f,interval,'uniform',1e-3,1e-2)
 
%% 
% *Example 2*

% Estimate the integral with integrand f(x) = exp(-x1^2-x2^2) over the
% hyperbox [0 0;1 1], where x is a vector x = [x1 x2].
% 

 f = @(x) exp(-x(:,1).^2-x(:,2).^2); hyperbox = [0 0;1 1];
 Q = cubMC_g(f,hyperbox,'measure','uniform','abstol',1e-3,...
     'reltol',1e-13)

%%
% *Example 3*

% Estimate the integral with integrand f(x) = 2^d*prod(x1*x2*...*xd) +
% 0.555 over the hyperbox [zeros(1,d);ones(1,d)], where x is a vector x =
% [x1 x2... xd].


  d = 3;f = @(x) 2^d*prod(x,2)+0.555; hyperbox = [zeros(1,d);ones(1,d)];
  in_param.abstol = 1e-3; in_param.reltol=1e-3;
  Q = cubMC_g(f,hyperbox,in_param)

%%
% *Example 4* 

% Estimate the integral with integrand f(x) = exp(-x1^2-x2^2) in the
% hyperbox [-inf -inf;inf inf], where x is a vector x = [x1 x2].


 f = @(x) exp(-x(:,1).^2-x(:,2).^2); hyperbox = [-inf -inf;inf inf];
 Q = cubMC_g(f,hyperbox,'normal',0,1e-2)
%% See Also
%
% <html>
% <a href="help_funappx_g.html">funappx_g</a>
% </html>
%
% <html>
% <a href="help_integral_g.html">integral_g</a>
% </html>
%
% <html>
% <a href="help_meanMC_g.html">meanMC_g</a>
% </html>
%
% <html>
% <a href="help_meanMCBer_g.html">meanMCBer_g</a>
% </html>
%
% <html>
% <a href="help_cubLattice_g.html">cubLattice_g</a>
% </html>
%
% <html>
% <a href="help_cubSobol_g.html">cubSobol_g</a>
% </html>
%
%% References
%
% [1]  F. J. Hickernell, L. Jiang, Y. Liu, and A. B. Owen, Guaranteed
% conservative fixed width confidence intervals via Monte Carlo sampling,
% Monte Carlo and Quasi-Monte Carlo Methods 2012 (J. Dick, F. Y. Kuo, G.
% W. Peters, and I. H. Sloan, eds.), pp. 105-128, Springer-Verlag,
% Berlin, 2014 DOI: 10.1007/978-3-642-41095-6_5
%
% [2] Sou-Cheng T. Choi, Yuhan Ding, Fred J. Hickernell, Lan Jiang, Lluis
% Antoni Jimenez Rugama, Xin Tong, Yizhi Zhang and Xuan Zhou, "GAIL:
% Guaranteed Automatic Integration Library (Version 2.1)" [MATLAB
% Software], 2015. Available from http://code.google.com/p/gail/
%
% [3] Sou-Cheng T. Choi, "MINRES-QLP Pack and Reliable Reproducible
% Research via Supportable Scientific Software", Journal of Open Research
% Software, Volume 2, Number 1, e22, pp. 1-7, 2014.
%
% [4] Sou-Cheng T. Choi and Fred J. Hickernell, "IIT MATH-573 Reliable
% Mathematical Software" [Course Slides], Illinois Institute of
% Technology, Chicago, IL, 2013. Available from
% http://code.google.com/p/gail/ 
%
% [5] Daniel S. Katz, Sou-Cheng T. Choi, Hilmar Lapp, Ketan Maheshwari,
% Frank Loffler, Matthew Turk, Marcus D. Hanwell, Nancy Wilkins-Diehr,
% James Hetherington, James Howison, Shel Swenson, Gabrielle D. Allen,
% Anne C. Elster, Bruce Berriman, Colin Venters, "Summary of the First
% Workshop On Sustainable Software for Science: Practice And Experiences
% (WSSSPE1)", Journal of Open Research Software, Volume 2, Number 1, e6,
% pp. 1-21, 2014.
%
% If you find GAIL helpful in your work, please support us by citing the
% above papers, software, and materials.
%
%% cubLattice_g
% Quasi-Monte Carlo method using rank-1 Lattices cubature
% over a d-dimensional region to integrate within a specified generalized
% error tolerance with guarantees under Fourier coefficients cone decay
% assumptions.
%% Syntax
% [q,out_param] = *cubLattice_g*(f,d)
%
% q = *cubLattice_g*(f,d,abstol,reltol,measure,shift,mmin,mmax,fudge,transform,toltype,theta)
%
% q = *cubLattice_g*(f,d,in_param)
%% Description
%
% [q,out_param] = *cubLattice_g*(f,d) estimates the integral of f over the
%  d-dimensional region with an error guaranteed not to be greater than a
%  specific generalized error tolerance, tolfun := max(abstol, reltol *
%  abs(integral(f))). The generalized tolerance function can aslo be
%  chosen as tolfun := theta * abstol + (1-theta) * reltol *
%  abs(integral(f)) where theta is another input parameter. Input f is a
%  function handle. f should accept an n x d matrix input, where d is the
%  dimension of the hypercube, and n is the number of points being
%  evaluated simultaneously. The input d is the dimension in which the
%  function f is defined. Given the construction of our Lattices, d must
%  be a positive integer with 1<=d<=250.
% 
% q = *cubLattice_g*(f,d,abstol,reltol,measure,shift,mmin,mmax,fudge,transform,toltype,theta) 
%  estimates the integral of f over a d-dimensional region. The answer is
%  given within the generalized error tolerance tolfun. All parameters
%  should be input in the order specified above. If an input is not
%  specified, the default value is used. Note that if an input is not
%  specified, the remaining tail cannot be specified either.
% 
% q = *cubLattice_g*(f,d,in_param) estimates the integral of f over the
%  d-dimensional region. The answer is given within the generalized error
%  tolerance tolfun.
% 
% *Input Arguments*
%
% * f --- the integrand whose input should be a matrix nxd where n is the
%  number of data points and d the dimension. By default it is the
%  quadratic function.
% 
% * d --- dimension of domain on which f is defined. d must be a positive
%  integer 1<=d<=250. By default it is 1.
% 
% * in_param.abstol --- the absolute error tolerance, abstol>0. By 
%  default it is 1e-4.
%
% * in_param.reltol --- the relative error tolerance, which should be
%  in [0,1]. Default value is 1e-1.
% 
% * in_param.measure --- for f(x)*mu(dx), we can define mu(dx) to be the
%  measure of a uniformly distributed random variable in [0,1)^d
%  or normally distributed with covariance matrix I_d. By default it 
%  is 'uniform'. The only possible values are 'uniform' or 'normal'.
% 
% *Optional Input Arguments*
%
% * in_param.shift --- the Rank-1 lattices can be shifted to avoid the
%  origin or other particular points. By default we consider a uniformly
%  [0,1) random shift.
% 
% * in_param.mmin --- the minimum number of points to start is 2^mmin.
%  The cone condition on the Fourier coefficients decay requires a
%  minimum number of points to start. The advice is to consider at least
%  mmin=10. mmin needs to be a positive integer with mmin<=mmax. By
%  default it is 10.
% 
% * in_param.mmax --- the maximum budget is 2^mmax. By construction of
%  our Lattices generator, mmax is a positive integer such that
%  mmin<=mmax<=26. The default value is 24.
% 
% * in_param.fudge --- the positive function multiplying the finite sum
%  of Fast Fourier coefficients specified in the cone of functions. For
%  more information about this parameter, refer to the references. By
%  default it is @(x) 5*2.^-x.
% 
% * in_param.transform --- the algorithm is defined for continuous
%  periodic functions. If the input function f is not, there are 5 types
%  of transform to periodize it without modifying the result. By default
%  it is Baker. The options:
%    'id'   : no transformation. Choice by default.
%    'Baker': Baker's transform or tent map in each coordinate. 
%             Preserving only continuity but simple to compute.
%    'C0'   : polynomial transformation only preserving continuity.
%    'C1'   : polynomial transformation preserving the first derivative.
%    'C1sin': Sidi transform with sinus preserving the first derivative.
%             This is in general a better option than 'C1'.
%
% * in_param.toltype --- this is the tolerance function. There are two
%  choices, 'max' (chosen by default) which takes
%  max(abstol,reltol*|integral(f)|) and 'comb' which is a linear
%  combination theta*abstol+(1-theta)*reltol*|integral(f)|. Theta is
%  another parameter that can be specified (see below). For pure
%  absolute error, either choose 'max' and set reltol=0 or choose 'comb'
%  and set theta=1.
% 
% * in_param.theta --- this input is parametrizing the toltype 'comb'.
%  Thus, it is only afecting when the toltype chosen is 'comb'. It
%  stablishes the linear combination weight between the absolute and
%  relative tolerances theta*abstol+(1-theta)*reltol*|integral(f)|. Note
%  that for theta=1, we have pure absolute tolerance while for theta=0,
%  we have pure relative tolerance. By default, theta=1.
%
% *Output Arguments*
%
% * q --- the estimated value of the integral.
% 
% * out_param.n --- number of points used when calling cubLattice_g for
%  f.
% 
% * out_param.bound_err --- predicted bound on the error based on the
%  cone condition. If the function lies in the cone, the real error
%  should be smaller than this predicted error.
% 
% * out_param.time --- time elapsed in seconds when calling cubLattice_g
%  for f.
%
% * out_param.exitflag --- this is a binary vector stating whether
%  warning flags arise. These flags tell about which conditions make the
%  final result certainly not guaranteed. One flag is considered arisen
%  when its value is 1. The following list explains the flags in the
%  respective vector order:
%

%                    1    If reaching overbudget. It states whether
%                    the max budget is attained without reaching the
%                    guaranteed error tolerance.
%   
%                    2   If the function lies outside the cone. In
%                    this case, results are not guaranteed. Note that
%                    this parameter is computed on the transformed
%                    function, not the input function. For more
%                    information on the transforms, check the input
%                    parameter in_param.transfrom; for information about
%                    the cone definition, check the article mentioned
%                    below.
% 
%%  Guarantee
%
% This algorithm computes the integral of real valued functions in
% dimension d with a prescribed generalized error tolerance. The Fourier
% coefficients of the integrand are assumed to be absolutely convergent. If
% the algorithm terminates without warning messages, the output is given
% with guarantees under the assumption that the integrand lies inside a
% cone of functions. The guarantee is based on the decay rate of the
% Fourier coefficients. For more details on how the cone is defined, please
% refer to the references below.
%
%% Examples
%
%%
% *Example 1*

% Estimate the integral with integrand f(x) = x1.*x2 in the interval
% [0,1)^2:

  f = @(x) prod(x,2); d = 2;
  q = cubLattice_g(f,d,1e-5,1e-1,'uniform','transform','C1sin')

%%
% *Example 2*

% Estimate the integral with integrand f(x) = x1.^2.*x2.^2.*x3.^2+0.11
% in the interval R^3 where x1, x2 and x3 are normally distributed:

  f = @(x) x(:,1).^2.*x(:,2).^2.*x(:,3).^2+0.11; d = 3;
  q = cubLattice_g(f,d,1e-3,1e-3,'normal','transform','C1sin')

%%
% *Example 3*

% Estimate the integral with integrand f(x) = exp(-x1^2-x2^2) in the
% interval [0,1)^2:

  f = @(x) exp(-x(:,1).^2-x(:,2).^2); d = 2;
  q = cubLattice_g(f,d,1e-3,1e-1,'uniform','transform','C1')

%%
% *Example 4*

% Estimate the price of an European call with S0=100, K=100, r=sigma^2/2,
% sigma=0.05 and T=1.

  f = @(x) exp(-0.05^2/2)*max(100*exp(0.05*x)-100,0); d = 1;
  q = cubLattice_g(f,d,1e-4,1e-1,'normal','fudge',@(m) 2.^-(2*m),...
      'transform','C1sin')

%%
% *Example 5*

% Estimate the integral with integrand f(x) = 8*x1.*x2.*x3.*x4.*x5 in the
% interval [0,1)^5 with pure absolute error 1e-5.

  f = @(x) 8*prod(x,2); d = 5;
  q = cubLattice_g(f,d,1e-5,0)
%% See Also
%
% <html>
% <a href="help_cubSobol_g.html">cubSobol_g</a>
% </html>
%
% <html>
% <a href="help_cubMC_g.html">cubMC_g</a>
% </html>
%
% <html>
% <a href="help_meanMC_g.html">meanMC_g</a>
% </html>
%
% <html>
% <a href="help_integral_g.html">integral_g</a>
% </html>
%
%% References
%
% [1] Lluis Antoni Jimenez Rugama and Fred J. Hickernell: Adaptive
% Multidimensional Integration Based on Rank-1 Lattices (2014). Submitted
% for publication: arXiv:1411.1966.
%
% [2] Sou-Cheng T. Choi, Fred J. Hickernell, Yuhan Ding, Lan Jiang,
% Lluis Antoni Jimenez Rugama, Xin Tong, Yizhi Zhang and Xuan Zhou,
% "GAIL: Guaranteed Automatic Integration Library (Version 2.1)"
% [MATLAB Software], 2015. Available from http://code.google.com/p/gail/
%
% [3] Sou-Cheng T. Choi, "MINRES-QLP Pack and Reliable Reproducible
% Research via Supportable Scientific Software", Journal of Open Research
% Software, Volume 2, Number 1, e22, pp. 1-7, 2014.
%
% [4] Sou-Cheng T. Choi and Fred J. Hickernell, "IIT MATH-573 Reliable
% Mathematical Software" [Course Slides], Illinois Institute of
% Technology, Chicago, IL, 2013. Available from
% http://code.google.com/p/gail/ 
%
% [5] Daniel S. Katz, Sou-Cheng T. Choi, Hilmar Lapp, Ketan Maheshwari,
% Frank Loffler, Matthew Turk, Marcus D. Hanwell, Nancy Wilkins-Diehr,
% James Hetherington, James Howison, Shel Swenson, Gabrielle D. Allen,
% Anne C. Elster, Bruce Berriman, Colin Venters, "Summary of the First
% Workshop On Sustainable Software for Science: Practice And Experiences
% (WSSSPE1)", Journal of Open Research Software, Volume 2, Number 1, e6,
% pp. 1-21, 2014.
%
% If you find GAIL helpful in your work, please support us by citing the
% above papers, software, and materials.
%
%% cubSobol_g
% Quasi-Monte Carlo method using Sobol' cubature over the
% d-dimensional region to integrate within a specified generalized error
% tolerance with guarantees under Walsh-Fourier coefficients cone decay
% assumptions
%% Syntax
% [q,out_param] = *cubSobol_g*(f,d)
%
% q = *cubSobol_g*(f,d,abstol,reltol,measure,mmin,mmax,fudge,toltype,theta)
%
% q = *cubSobol_g*(f,d,in_param)
%% Description
%
% [q,out_param] = *cubSobol_g*(f,d) estimates the integral of f over the
%  d-dimensional region with an error guaranteed not to be greater than a
%  specific generalized error tolerance, tolfun := max(abstol, reltol *
%  abs(integral(f))). The generalized tolerance function can aslo be cosen
%  as tolfun := theta * abstol + (1 - theta) * reltol* abs(integral(f))
%  where theta is another input parameter. Input f is a function handle. f
%  should accept an n x d matrix input, where d is the dimension of the
%  hypercube, and n is the number of points being evaluated
%  simultaneously. The input d is the dimension in which the function f is
%  defined. Given the construction of Sobol', d must be a positive integer
%  with 1<=d<=1111.
%
% q = *cubSobol_g*(f,d,abstol,reltol,measure,mmin,mmax,fudge,toltype,theta)
%  estimates the integral of f over a d-dimensional region. The answer is
%  given within the generalized error tolerance tolfun. All parameters
%  should be input in the order specified above. If an input is not
%  specified, the default value is used. Note that if an input is not
%  specified, the remaining tail cannot be specified either.
%
% q = *cubSobol_g*(f,d,in_param) estimates the integral of f over the
%  d-dimensional region. The answer is given within the generalized error
%  tolerance tolfun.
% 
% *Input Arguments*
%
% * f --- the integrand whose input should be a matrix nxd where n is the
%  number of data points and d the dimension. By default it is the
%  quadratic function.
%
% * d --- dimension of domain on which f is defined. d must be a positive
%  integer 1<=d<=1111. By default it is 1.
%
% * in_param.abstol --- the absolute error tolerance, abstol>0. By 
%  default it is 1e-4.
%
% * in_param.reltol --- the relative error tolerance, which should be
%  in [0,1]. Default value is 1e-1.
%
% * in_param.measure --- for f(x)*mu(dx), we can define mu(dx) to be the
%  measure of a uniformly distributed random variable in [0,1)^d
%  or normally distributed with covariance matrix I_d. By default it 
%  is 'uniform'. The only possible values are 'uniform' or 'normal'.
% 
% *Optional Input Arguments*
%
% * in_param.mmin --- the minimum number of points to start is 2^mmin.
%  The cone condition on the Fourier coefficients decay requires a
%  minimum number of points to start. The advice is to consider at least
%  mmin=10. mmin needs to be a positive integer with mmin<=mmax. By
%  default it is 10.
%
% * in_param.mmax --- the maximum budget is 2^mmax. By construction of
%  the Sobol' generator, mmax is a positive integer such that
%  mmin<=mmax<=53. The default value is 24.
%
% * in_param.fudge --- the positive function multiplying the finite sum
%  of Fast Walsh coefficients specified in the cone of functions. For
%  more information about this parameter, refer to the references. By
%  default it is @(x) 5*2.^-x.
%
% * in_param.toltype --- this is the tolerance function. There are two
%  choices, 'max' (chosen by default) which takes
%  max(abstol,reltol*|integral(f)|) and 'comb' which is a linear
%  combination theta*abstol+(1-theta)*reltol*|integral(f)|. Theta is
%  another parameter that can be specified (see below). For pure
%  absolute error, either choose 'max' and set reltol=0 or choose 'comb'
%  and set theta=1.
% 
% * in_param.theta --- this input is parametrizing the toltype 'comb'.
%  Thus, it is only afecting when the toltype chosen is 'comb'. It
%  stablishes the linear combination weight between the absolute and
%  relative tolerances theta*abstol+(1-theta)*reltol*|integral(f)|. Note
%  that for theta=1, we have pure absolute tolerance while for theta=0,
%  we have pure relative tolerance. By default, theta=1.
%
% *Output Arguments*
%
% * q --- the estimated value of the integral.
%
% * out_param.n --- number of points used when calling cubSobol_g for f.
%
% * out_param.pred_err --- predicted bound on the error based on the cone
%  condition. If the function lies in the cone, the real error should be
%  smaller than this predicted error.
%
% * out_param.time --- time elapsed in seconds when calling cubSobol_g
%  for f.
%
% * out_param.exitflag --- this is a binary vector stating whether
%  warning flags arise. These flags tell about which conditions make the
%  final result certainly not guaranteed. One flag is considered arisen
%  when its value is 1. The following list explains the flags in the
%  respective vector order:
%

%                    1    If reaching overbudget. It states whether
%                    the max budget is attained without reaching the
%                    guaranteed error tolerance.
%   
%                    2   If the function lies outside the cone. In
%                    this case, results are not guaranteed. Note that
%                    this parameter is computed on the transformed
%                    function, not the input function. For more
%                    information on the transforms, check the input
%                    parameter in_param.transfrom; for information about
%                    the cone definition, check the article mentioned
%                    below.
% 
%%  Guarantee
%
% This algorithm computes the integral of real valued functions in
% dimension d with a prescribed generalized error tolerance. The
% Walsh-Fourier coefficients of the integrand are assumed to be absolutely
% convergent. If the algorithm terminates without warning messages, the
% output is given with guarantees under the assumption that the integrand
% lies inside a cone of functions. The guarantee is based on the decay rate
% of the Walsh-Fourier coefficients. For more details on how the cone is
% defined, please refer to the references below.
%
%% Examples
%
%%
% *Example 1*

% Estimate the integral with integrand f(x) = x1.*x2 in the interval
% [0,1)^2:

  f = @(x) x(:,1).*x(:,2); d = 2;
  q = cubSobol_g(f,d,1e-5,1e-1,'uniform')

%%
% *Example 2*

% Estimate the integral with integrand f(x) = x1.^2.*x2.^2.*x3.^2+0.11
% in the interval R^3 where x1, x2 and x3 are normally distributed:

  f = @(x) x(:,1).^2.*x(:,2).^2.*x(:,3).^2+0.11; d = 3;
  q = cubSobol_g(f,d,1e-3,1e-3,'normal')

%%
% *Example 3*

% Estimate the integral with integrand f(x) = exp(-x1^2-x2^2) in the
% interval [0,1)^2:

  f = @(x) exp(-x(:,1).^2-x(:,2).^2); d = 2;
  q = cubSobol_g(f,d,1e-3,1e-1,'uniform')

%%
% *Example 4*

% Estimate the price of an European call with S0=100, K=100, r=sigma^2/2,
% sigma=0.05 and T=1.

  f = @(x) exp(-0.05^2/2)*max(100*exp(0.05*x)-100,0); d = 1;
  q = cubSobol_g(f,d,1e-4,1e-1,'normal','fudge',@(m) 2.^-(2*m))

%%
% *Example 5*

% Estimate the integral with integrand f(x) = 8*x1.*x2.*x3.*x4.*x5 in the
% interval [0,1)^5 with pure absolute error 1e-5.

  f = @(x) 8*prod(x,2); d = 5;
  q = cubSobol_g(f,d,1e-5,0)
%% See Also
%
% <html>
% <a href="help_cubLattice_g.html">cubLattice_g</a>
% </html>
%
% <html>
% <a href="help_cubMC_g.html">cubMC_g</a>
% </html>
%
% <html>
% <a href="help_meanMC_g.html">meanMC_g</a>
% </html>
%
% <html>
% <a href="help_integral_g.html">integral_g</a>
% </html>
%
%% References
%
% [1] Fred J. Hickernell and Lluis Antoni Jimenez Rugama: Reliable adaptive
% cubature using digital sequences (2014). Submitted for publication:
% arXiv:1410.8615.
%
% [2] Sou-Cheng T. Choi, Fred J. Hickernell, Yuhan Ding, Lan Jiang,
% Lluis Antoni Jimenez Rugama, Xin Tong, Yizhi Zhang and Xuan Zhou,
% "GAIL: Guaranteed Automatic Integration Library (Version 2.1)"
% [MATLAB Software], 2015. Available from http://code.google.com/p/gail/
%
% [3] Sou-Cheng T. Choi, "MINRES-QLP Pack and Reliable Reproducible
% Research via Supportable Scientific Software", Journal of Open Research
% Software, Volume 2, Number 1, e22, pp. 1-7, 2014.
%
% [4] Sou-Cheng T. Choi and Fred J. Hickernell, "IIT MATH-573 Reliable
% Mathematical Software" [Course Slides], Illinois Institute of
% Technology, Chicago, IL, 2013. Available from
% http://code.google.com/p/gail/ 
%
% [5] Daniel S. Katz, Sou-Cheng T. Choi, Hilmar Lapp, Ketan Maheshwari,
% Frank Loffler, Matthew Turk, Marcus D. Hanwell, Nancy Wilkins-Diehr,
% James Hetherington, James Howison, Shel Swenson, Gabrielle D. Allen,
% Anne C. Elster, Bruce Berriman, Colin Venters, "Summary of the First
% Workshop On Sustainable Software for Science: Practice And Experiences
% (WSSSPE1)", Journal of Open Research Software, Volume 2, Number 1, e6,
% pp. 1-21, 2014.
%
% If you find GAIL helpful in your work, please support us by citing the
% above papers, software, and materials.
%
%% Installation Instructions
%
% 1.  Unzip the contents of the zip file to a directory and maintain the
%     existing directory and subdirectory structure. (Please note: If you
%     install into the *toolbox* subdirectory of the MATLAB program
%     hierarchy, you will need to click the button "Update toolbox path
%     cache" from the File/Preferences... dialog in MATLAB.)
% 
% 2.  In MATLAB, add the GAIL directory to your path. This can be done
%     by running *GAIL_Install.m*.  Alternatively, this can be done by
%     selecting *File/Set Path...* from the main or Command window
%     menus, or with the command *pathtool*. We recommend that you
%     select the "Save" button on this dialog so that GAIL is on the
%     path automatically in future MATLAB sessions.
% 
% 3.  To check if you have installed GAIL successfully, type *help
%     funappx_g* to see if its documentation shows up.
% 
% Alternatively, you could do this:
% 
% 1.  Download DownloadInstallGail_2_1.m and put it where you want
%     GAIL to be installed.
% 
% 2.  Execute it in MATLAB.
% 
% To uninstall or reinstall GAIL, execute *GAIL_Uninstall*. To reinstall 
% GAIL, execute *GAIL_Install*.<|MERGE_RESOLUTION|>--- conflicted
+++ resolved
@@ -1,4 +1,4 @@
-%% Guaranteed Automatic Integration Library (GAIL) 2.1 Documentation
+%% Guaranteed Automatic Integration Library (GAIL) 2.1 User Guide
 %
 % GAIL (Guaranteed Automatic Integration Library) is created, developed, 
 % and maintained by Fred Hickernell (Illinois Institute of Technology), 
@@ -9,18 +9,18 @@
 %
 % GAIL is a suite of algorithms for integration problems in one, many, and 
 % infinite dimensions, and whose answers are guaranteed to be correct.
-%
+%help GAU
 %% Functions
 %
 % <html>
 % <a href="help_funappx_g.html">funappx_g</a>
-% <a href="help_funmin_g.html">funmin_g</a>
 % <a href="help_integral_g.html">integral_g</a>
 % <a href="help_meanMC_g.html">meanMC_g</a>
+% <a href="help_cubMC_g.html">cubMC_g</a>
 % <a href="help_meanMCBer_g.html">meanMCBer_g</a>
-% <a href="help_cubMC_g.html">cubMC_g</a>
+% <a href="help_cubSobol_g.html">cubSobol_g</a>
 % <a href="help_cubLattice_g.html">cubLattice_g</a>
-% <a href="help_cubSobol_g.html">cubSobol_g</a>
+% <a href="help_funmin_g.html">funmin_g</a>
 % </html>
 %
 %
@@ -93,7 +93,7 @@
 % </html>
 %
 %% funappx_g
-% 1-D guaranteed function approximation (or function recovery) on [a,b]
+% |1-D guaranteed function recovery on a closed interval [a,b]|
 %% Syntax
 % fappx = *funappx_g*(f)
 %
@@ -116,12 +116,12 @@
 %  input parameters that define the finite interval [a,b], and a
 %  guaranteed absolute error tolerance abstol.
 %
-% fappx = *funappx_g*(f,'a',a,'b',b,'abstol',abstol) approximates function
-%  f on the finite interval [a,b], given a guaranteed absolute error
-%  tolerance abstol. All four field-value pairs are optional and can be
-%  supplied in different order.
-%
-% fappx = *funappx_g*(f,in_param) approximates function f on the finite
+% fappx = *funappx_g*(f,'a',a,'b',b,'abstol',abstol) recovers function f on
+%  the finite interval [a,b], given a guaranteed absolute error tolerance
+%  abstol. All four field-value pairs are optional and can be supplied in
+%  different order.
+%
+% fappx = *funappx_g*(f,in_param) recovers function f on the finite
 %  interval [in_param.a,in_param.b], given a guaranteed absolute error
 %  tolerance in_param.abstol. If a field is not specified, the default
 %  value is used.
@@ -131,106 +131,107 @@
 %
 % *Input Arguments*
 %
-% * f --- input function
-%
-% * in_param.a --- left end point of interval, default value is 0
-%
-% * in_param.b --- right end point of interval, default value is 1
-%
-% * in_param.abstol --- guaranteed absolute error tolerance, default
-%  value is 1e-6
-%
-% *Optional Input Arguments*
-%
-% * in_param.nlo --- lower bound of initial number of points we used,
-%  default value is 10
-%
-% * in_param.nhi --- upper bound of initial number of points we used,
-%  default value is 1000
-%
-% * in_param.nmax --- when number of points hits the value, iteration
-%  will stop, default value is 1e7
-%
-% * in_param.maxiter --- max number of interations, default value is 1000
+% * f --- |input function|
+%
+% * in_param.a --- |left end point of interval, default value is 0|
+%
+% * in_param.b --- |right end point of interval, default value is 1|
+%
+% * in_param.abstol --- |guaranteed absolute error tolerance, default
+%  value is 1e-6|
+%
+% *Optional Input Arguments (Recommended not to change very often)*
+%
+% * in_param.nlo --- |lower bound of initial number of points we used,
+%  default value is 10|
+%
+% * in_param.nhi --- |upper bound of initial number of points we used,
+%  default value is 1000|
+%
+% * in_param.nmax --- |when number of points hits the value, iteration
+%  will stop, default value is 1e7|
+%
+% * in_param.maxiter --- |max number of interations, default value is 1000|
 %
 % *Output Arguments*
 %
-% * fappx --- approximated function
-%
-% * out_param.f --- input function
-%
-% * out_param.a --- left end point of interval
-%
-% * out_param.b --- right end point of interval
-%
-% * out_param.abstol --- guaranteed absolute error tolerance
-%
-% * out_param.nlo --- a lower bound of initial number of points we use
-%
-% * out_param.nhi --- an upper bound of initial number of points we use
-%
-% * out_param.nmax --- when number of points hits the value, iteration
-%  will stop
-%
-% * out_param.maxiter --- max number of iterations
-%
-% * out_param.ninit --- initial number of points we use for each sub
-%  interval
-%
-% * out_param.exit --- this is a number defining the conditions of
+% * fappx --- |approximated function|
+%
+% * out_param.f --- |input function|
+%
+% * out_param.a --- |left end point of interval|
+%
+% * out_param.b --- |right end point of interval|
+%
+% * out_param.abstol --- |guaranteed absolute error tolerance|
+%
+% * out_param.nlo --- |a lower bound of initial number of points we use|
+%
+% * out_param.nhi --- |an upper bound of initial number of points we use|
+%
+% * out_param.nmax --- |when number of points hits the value, iteration
+%  will stop|
+%
+% * out_param.maxiter --- |max number of iterations|
+%
+% * out_param.ninit --- |initial number of points we use for each sub
+%  interval|
+%
+% * out_param.exit --- |this is a number defining the conditions of
 %  success or failure satisfied when finishing the algorithm. The 
 %  algorithm is considered successful (with out_param.exit == 0) if no 
 %  other flags arise warning that the results are certainly not 
 %  guaranteed. The initial value is 0 and the final value of this
-%  parameter is encoded as follows:
-%    
-%                    1    If reaching overbudget. It states whether
+%  parameter is encoded as follows:|
+%
+%                    1  |If reaching overbudget. It states whether
 %                    the max budget is attained without reaching the
 %                    guaranteed error tolerance.
-%     
-%                    2   If reaching overiteration. It states whether
+%   
+%                    2   |If reaching overiteration. It states whether
 %                    the max iterations is attained without reaching the
-%                    guaranteed error tolerance.
-%
-% * out_param.iter --- number of iterations
-%
-% * out_param.npoints --- number of points we need to reach the
-%  guaranteed absolute error tolerance
-%
-% * out_param.errest --- an estimation of the absolute error for the
-%  approximation
-%
-% * out_param.nstar --- final value of the parameter defining the cone of
+%                    guaranteed error tolerance.|
+%
+%
+% * out_param.iter --- |number of iterations|
+%
+% * out_param.npoints --- |number of points we need to reach the
+%  guaranteed absolute error tolerance|
+%
+% * out_param.errest --- |an estimation of the absolute error for the
+%  approximation|
+%
+% * out_param.nstar --- |final value of the parameter defining the cone of
 %  functions for which this algorithm is guaranteed for each
-%  subinterval; nstar = ninit-2 initially
+%  subinterval; nstar = ninit-2 initially|
 %
 %% Guarantee
 %
-% For $[a,b]$, there exists a partition
+% |For| $[a,b]$, |there exists a partition|
 %
 % $$ P=\{[t_0,t_1], [t_1,t_2],  \ldots, [t_{L-1},t_L]\},  a=t_0 < t_1 < \cdots < t_L=b.$$
 % 
-% If the function to be approximated,  $f$ satisfies the cone condition
+% |If the function to be approximated,|  $f$  |satisfies the cone condition|
 %
 % $$\|f''\|_\infty \le \frac { 2\mathrm{nstar} }{t_l-t_{l-1} } \left\|f'-\frac{f(t_l)-f(t_{l-1})}{t_l-t_{l-1}}\right\|_\infty$$
 % 
-% for each sub interval $[t_{l-1},t_l]$, where $1 \le l \le L$, then the
-% $fappx$ |output by this algorithm is guaranteed to satisfy
-%
-% $$\| f-fappx \|_{\infty} \le \mathrm{abstol}.$$
+% |for each sub interval| $[t_{l-1},t_l]$, |where| $1 \le l \le L$,
+% |then the| $pp$ |output by this algorithm is guaranteed to satisfy|
+%
+% $$\| f-ppval(pp,)\|_{\infty} \le \mathrm{abstol}.$$
 %
 %
 %% Examples
 % *Example 1*
 
-f = @(x) x.^2; [fappx, out_param] = funappx_g(f)
+f = @(x) x.^2; [pp, out_param] = funappx_g(f)
 
 % Approximate function x^2 with default input parameter to make the error
 % less than 1e-6.
 %%
 % *Example 2*
 
-[fappx, out_param] = funappx_g(@(x) x.^2,0,100,1e-7,10,1000,1e8)
+[pp, out_param] = funappx_g(@(x) x.^2,0,100,1e-7,10,1000,1e8)
 
 % Approximate function x^2 on [0,100] with error tolerence 1e-7, cost
 % budget 10000000, lower bound of initial number of points 10 and upper
@@ -241,7 +242,7 @@
 
 clear in_param; in_param.a = -20; in_param.b = 20; in_param.nlo = 10;
 in_param.nhi = 100; in_param.nmax = 1e8; in_param.abstol = 1e-7; 
-[fappx, out_param] = funappx_g(@(x) x.^2, in_param)
+[pp, out_param] = funappx_g(@(x) x.^2, in_param)
 
 % Approximate function x^2 on [-20,20] with error tolerence 1e-7, cost
 % budget 1000000, lower bound of initial number of points 10 and upper
@@ -250,9 +251,9 @@
 % *Example 4*
 
 clear in_param; f = @(x) x.^2;
-[fappx, out_param] = funappx_g(f,'a',-10,'b',50,'nmax',1e6,'abstol',1e-7)
-
-% Approximate function x^2 with error tolerence 1e-7, cost budget 1000000,
+[pp, out_param] = funappx_g(f,'a',-10,'b',50,'nmax',1e6,'abstol',1e-8)
+
+% Approximate function x^2 with error tolerence 1e-8, cost budget 1000000,
 % lower bound of initial number of points 10 and upper
 % bound of initial number of points 100
 %% See Also
@@ -276,41 +277,20 @@
 %% References
 %
 % [1]  Nick Clancy, Yuhan Ding, Caleb Hamilton, Fred J. Hickernell, and
-% Yizhi Zhang, "The Cost of Deterministic, Adaptive, Automatic Algorithms:
-% Cones, Not Balls", Journal of Complexity 30, pp. 21-45, 2014.
-%  
-% [2]  Yuhan Ding, Fred J. Hickernell, and Sou-Cheng T. Choi, "Locally
-% Adaptive Method for Approximating Univariate Functions in Cones with a
-% Guarantee for Accuracy", working, 2015.
-%          
-% [3]  Sou-Cheng T. Choi, Yuhan Ding, Fred J. Hickernell, Lan Jiang,
+% Yizhi Zhang, The Cost of Deterministic, Adaptive, Automatic Algorithms:
+% Cones, Not Balls, Journal of Complexity 30 (2014), pp. 21-45.
+%
+% [2]  Sou-Cheng T. Choi, Yuhan Ding, Fred J. Hickernell, Lan Jiang,
 % Lluis Antoni Jimenez Rugama, Xin Tong, Yizhi Zhang and Xuan Zhou,
 % "GAIL: Guaranteed Automatic Integration Library (Version 2.1)" [MATLAB
 % Software], 2015. Available from http://code.google.com/p/gail/
 %
-% [4] Sou-Cheng T. Choi, "MINRES-QLP Pack and Reliable Reproducible
-% Research via Supportable Scientific Software", Journal of Open Research
-% Software, Volume 2, Number 1, e22, pp. 1-7, 2014.
-%
-% [5] Sou-Cheng T. Choi and Fred J. Hickernell, "IIT MATH-573 Reliable
-% Mathematical Software" [Course Slides], Illinois Institute of
-% Technology, Chicago, IL, 2013. Available from
-% http://code.google.com/p/gail/ 
-%
-% [6] Daniel S. Katz, Sou-Cheng T. Choi, Hilmar Lapp, Ketan Maheshwari,
-% Frank Loffler, Matthew Turk, Marcus D. Hanwell, Nancy Wilkins-Diehr,
-% James Hetherington, James Howison, Shel Swenson, Gabrielle D. Allen,
-% Anne C. Elster, Bruce Berriman, Colin Venters, "Summary of the First
-% Workshop On Sustainable Software for Science: Practice And Experiences
-% (WSSSPE1)", Journal of Open Research Software, Volume 2, Number 1, e6,
-% pp. 1-21, 2014.
-%
 % If you find GAIL helpful in your work, please support us by citing the
-% above papers, software, and materials.
+% above paper and software.
 %
 %% funmin_g
-% 1-D guaranteed global minimum value on [a,b] and the subset
-% containing optimal solutions
+% |Guaranteed global minimum value of univariate function
+% on a closed interval [a,b] and the subset containing optimal solutions|
 %% Syntax
 % fmin = *funmin_g*(f)
 %
@@ -349,93 +329,96 @@
 %
 % *Input Arguments*
 %
-% * f --- input function
-%
-% * in_param.a --- left end point of interval, default value is 0
-%
-% * in_param.b --- right end point of interval, default value is 1
-%
-% * in_param.abstol --- guaranteed absolute error tolerance, default
-%  value is 1e-6.
-%
-% * in_param.TolX --- guaranteed X tolerance, default value is 1e-3.
-%
-% *Optional Input Arguments*
-%
-% * in_param.nlo --- lower bound of initial number of points we used,
-%  default value is 10
-%
-% * in_param.nhi --- upper bound of initial number of points we used,
-%  default value is 1000
-%
-% * in_param.nmax --- cost budget, default value is 1e7.
+% * f --- |input function|
+%
+% * in_param.a --- |left end point of interval, default value is 0|
+%
+% * in_param.b --- |right end point of interval, default value is 1|
+%
+% * in_param.abstol --- |guaranteed absolute error tolerance, default
+%  value is 1e-6.|
+%
+% * in_param.TolX --- |guaranteed X tolerance, default value is 1e-3.|
+%
+
+%  tional Input Arguments (Recommended not to change very often) |
+%
+% * in_param.nlo --- |lower bound of initial number of points we used,
+%  default value is 10|
+%
+% * in_param.nhi --- |upper bound of initial number of points we used,
+%  default value is 1000|
+%
+% * in_param.nmax --- |cost budget, default value is 1e7.|
 %
 % *Output Arguments*
 %
-% * out_param.f --- input function
-%
-% * out_param.a --- left end point of interval
-%
-% * out_param.b --- right end point of interval
-%
-% * out_param.abstol --- guaranteed absolute error tolerance
-%
-% * out_param.TolX --- guaranteed X tolerance
-%
-% * out_param.nlo --- a lower bound of initial number of points we use
-%
-% * out_param.nhi --- an upper bound of initial number of points we use
-%
-% * out_param.nmax --- cost budget
-%
-% * out_param.ninit --- initial number of points we use
-%
-% * out_param.tau --- latest value of tau
-%
-% * out_param.npoints --- number of points needed to reach the guaranteed
-%  absolute error tolerance or the guaranteed X tolerance
-%
-% * out_param.exitflag --- the state of program when exiting
+% * out_param.f --- |input function|
+%
+% * out_param.a --- |left end point of interval|
+%
+% * out_param.b --- |right end point of interval|
+%
+% * out_param.abstol --- |guaranteed absolute error tolerance|
+%
+% * out_param.TolX --- |guaranteed X tolerance|
+%
+% * out_param.nlo --- |a lower bound of initial number of points we use|
+%
+% * out_param.nhi --- |an upper bound of initial number of points we use|
+%
+% * out_param.nmax --- |cost budget|
+%
+% * out_param.ninit --- |initial number of points we use|
+%
+% * out_param.tau --- |latest value of tau|
+%
+% * out_param.npoints --- |number of points needed to reach the guaranteed
+%  absolute error tolerance or the guaranteed X tolerance|
+%
+% * out_param.exitflag --- |the state of program when exiting
 %           0  Success
-%           1  Number of points used is greater than out_param.nmax
-%
-% * out_param.errest --- estimation of the absolute error bound
-%
-% * out_param.volumeX --- the volume of intervals containing the point(s)
-%  where the minimum occurs
-%
-% * out_param.tauchange --- it is 1 if out_param.tau changes, otherwise
-%  it is 0
-%
-% * out_param.intervals --- the intervals containing point(s) where the
+%           1  Number of points used is greater than out_param.nmax|
+%
+% * out_param.errest --- |estimation of the absolute error bound|
+%
+% * out_param.volumeX --- |the volume of intervals containing the point(s)
+%  where the minimum occurs|
+%
+% * out_param.tauchange --- |it is 1 if out_param.tau changes, otherwise
+%  it is 0|
+%
+% * out_param.intervals --- |the intervals containing point(s) where the
 %  minimum occurs. Each column indicates one interval where the first
-%  row is the left point and the second row is the right point.
+%  row is the left point and the second row is the right point.|
 %
 %% Guarantee
 %    
-% If the function to be minimized, $f$ satisfies the cone condition
+% |If the function to be minimized,|  $f$  |satisfies the cone condition|
 %
 % $$\|f''\|_\infty \le  \frac {\tau}{b-a}\left\|f'-\frac{f(b)-f(a)}{b-a}
 % \right\|_\infty,$$
 %      
-% then the $\mathrm{fmin}$ output by this algorithm is guaranteed to
-% satisfy
+% |then the|  $\mathrm{fmin}$  |output by this algorithm is guaranteed to
+% satisfy|
 %
 % $$| \min f-\mathrm{fmin}| \le \mathrm{abstol},$$
 %
 % or
 %
-%     $$\mathrm{volumeX} \le \mathrm{TolX},$$
-%
-% provided the flag $\mathrm{exitflag} = 0.$
+%      \mathrm{volumeX} \le \mathrm{TolX},
+%
+% |provided the flag| $\mathrm{exceedbudget} = 0.$
 %
 %
 %% Examples
+
 % *Example 1*
 
 f=@(x) (x-0.3).^2+1; [fmin,out_param] = funmin_g(f)
 
 % Minimize function (x-0.3)^2+1 with default input parameter.
+
 %%
 % *Example 2*
 
@@ -463,8 +446,7 @@
 % *Example 4*
 
 f=@(x) (x-0.3).^2+1;
-[fmin,out_param] = funmin_g(f,'a',-2,'b',2,'nhi',100,'nlo',10,...
-    'nmax',1e6,'abstol',1e-4,'TolX',1e-2)
+[fmin,out_param] = funmin_g(f,'a',-2,'b',2,'nhi',100,'nlo',10,'nmax',1e6,'abstol',1e-4,'TolX',1e-2)
 
 % Minimize function (x-0.3)^2+1 on [-2,2] with error tolerence 1e-4, X
 % tolerance 1e-2, cost budget 1000000, lower bound of initial number of
@@ -489,28 +471,10 @@
 % "GAIL: Guaranteed Automatic Integration Library (Version 2.1)"
 % [MATLAB Software], 2015. Available from http://code.google.com/p/gail/
 %
-% [3] Sou-Cheng T. Choi, "MINRES-QLP Pack and Reliable Reproducible
-% Research via Supportable Scientific Software", Journal of Open Research
-% Software, Volume 2, Number 1, e22, pp. 1-7, 2014.
-%
-% [4] Sou-Cheng T. Choi and Fred J. Hickernell, "IIT MATH-573 Reliable
-% Mathematical Software" [Course Slides], Illinois Institute of
-% Technology, Chicago, IL, 2013. Available from
-% http://code.google.com/p/gail/ 
-%
-% [5] Daniel S. Katz, Sou-Cheng T. Choi, Hilmar Lapp, Ketan Maheshwari,
-% Frank Loffler, Matthew Turk, Marcus D. Hanwell, Nancy Wilkins-Diehr,
-% James Hetherington, James Howison, Shel Swenson, Gabrielle D. Allen,
-% Anne C. Elster, Bruce Berriman, Colin Venters, "Summary of the First
-% Workshop On Sustainable Software for Science: Practice And Experiences
-% (WSSSPE1)", Journal of Open Research Software, Volume 2, Number 1, e6,
-% pp. 1-21, 2014.
-%
-% If you find GAIL helpful in your work, please support us by citing the
-% above papers, software, and materials.
-%
+% If you find GAIL helpful in your work, please support us by citing
+% the above paper and software.
 %% integral_g
-% 1-D guaranteed function integration using trapezoidal rule
+% |1-D guaranteed function integration using trapezoidal rule|
 %% Syntax
 % q = *integral_g*(f)
 %
@@ -523,22 +487,24 @@
 % [q, out_param] = *integral_g*(f,...)
 %% Description
 %
-% q = *integral_g*(f) computes q, the definite integral of function f on
-%  the interval [a,b] by trapezoidal rule with in a guaranteed absolute
-%  error of 1e-6. Default starting number of sample points taken is 100
-%  and default cost budget is 1e7. Input f is a function handle. The
-%  function y = f(x) should accept a vector argument x and return a vector
-%  result y, the integrand evaluated at each element of x.
-%
-% q = *integral_g*(f,a,b,abstol) computes q, the definite integral of
-%  function f on the finite interval [a,b] by trapezoidal rule with the
-%  ordered input parameters, and guaranteed absolute error tolerance
+% q = *integral_g*(f) computes q, the definite integral of function f
+%  on the interval [a,b] by trapezoidal rule with 
+%  in a guaranteed absolute error of 1e-6. Default starting number of
+%  sample points taken is 100 and default cost budget is 1e7. Input f is a 
+%  function handle. The function y = f(x) should accept a vector argument 
+%  x and return a vector result y, the integrand evaluated at each element
+%  of x.
+%
+% q = *integral_g*(f,a,b,abstol) computes q, the definite
+%  integral of function f on the finite interval [a,b] by trapezoidal rule
+%  with the ordered input parameters, and guaranteed absolute error tolerance
 %  abstol.
 %
-% q = *integral_g*(f,'a',a,'b',b,'abstol',abstol) computes q, the definite
-%  integral of function f on the finite interval [a,b] by trapezoidal rule
-%  within a guaranteed absolute error tolerance abstol. All four
-%  field-value pairs are optional and can be supplied.
+% q = *integral_g*(f,'a',a,'b',b,'abstol',abstol)
+%  computes q, the definite integral of function f on the finite interval
+%  [a,b] by trapezoidal rule within a guaranteed absolute error tolerance
+%  abstol.
+%  All four field-value pairs are optional and can be supplied.
 %
 % q = *integral_g*(f,in_param) computes q, the definite integral of
 %  function f by trapezoidal rule within a guaranteed absolute error
@@ -550,103 +516,94 @@
 %
 % *Input Arguments*
 %
-<<<<<<< HEAD
-% * f --- input function
-=======
 %
 %
 % * f --- |input function|
->>>>>>> 93bf64ab
-%
-% * in_param.a --- left end of the integral, default value is 0
-%
-% * in_param.b --- right end of the integral, default value is 1
-%
-% * in_param.abstol --- guaranteed absolute error tolerance, default value
-%  is 1e-6
-% 
-% *Optional Input Arguments*
-%
-% * in_param.nlo --- lowest initial number of function values used, default
-%  value is 10
-%
-% * in_param.nhi --- highest initial number of function values used,
-%  default value is 1000
-%
-% * in_param.nmax --- cost budget (maximum number of function values),
-%  default value is 1e7
-%
-% * in_param.maxiter --- max number of interations, default value is 1000
+%
+% * in_param.a --- |left end of the integral, default value is 0|
+%
+% * in_param.b --- |right end of the integral, default value is 1|
+%
+% * in_param.abstol --- |guaranteed absolute error tolerance, default value
+%  is 1e-6|
+% 
+
+%  tional Input Arguments (Recommended not to change very often) |
+%
+% * in_param.nlo --- |lowest initial number of function values used, default
+%  value is 10|
+%
+% * in_param.nhi --- |highest initial number of function values used,
+%  default value is 1000|
+%
+% * in_param.nmax --- |cost budget (maximum number of function values),
+%  default value is 1e7|
+%
+% * in_param.maxiter --- |max number of interations, default value is 1000|
 % 
 % *Output Arguments*
 %
-% * q --- approximated integral
-%
-% * out_param.f --- input function
-%
-% * out_param.a --- low end of the integral
-%
-% * out_param.b --- high end of the integral
-%
-% * out_param.abstol --- guaranteed absolute error tolerance
-% 
-% * out_param.nlo --- lowest initial number of function values
-%
-% * out_param.nhi --- highest initial number of function values
-%
-% * out_param.nmax --- cost budget (maximum number of function values)
-%
-% * out_param.maxiter --- max number of iterations
-%
-% * out_param.ninit --- initial number of points we use, computed by nlo
-%  and nhi
-%
-% * out_param.tauchange --- it is true if the cone constant has been
+% * q --- |approximated integral|
+%
+% * out_param.f --- |input function|
+%
+% * out_param.a --- |low end of the integral|
+%
+% * out_param.b --- |high end of the integral|
+%
+% * out_param.abstol --- |guaranteed absolute error tolerance|
+% 
+% * out_param.nlo --- |lowest initial number of function values|
+%
+% * out_param.nhi --- |highest initial number of function values|
+%
+% * out_param.nmax --- |cost budget (maximum number of function values)|
+%
+% * out_param.maxiter --- |max number of iterations|
+%
+% * out_param.ninit --- |initial number of points we use, computed by nlo
+%  and nhi|
+%
+% * out_param.exceedbudget --- |it is true if the algorithm tries to use 
+%   more points than cost budget, false otherwise.|
+% 
+% * out_param.tauchange --- |it is true if the cone constant has been
 %  changed, false otherwise. See [1] for details. If true, you may wish to
-%  change the input in_param.ninit to a larger number.
-% 
-% * out_param.tauchange --- it is true if the cone constant has been
-%  changed, false otherwise. See [1] for details. If true, you may wish to
-%  change the input in_param.ninit to a larger number.
-% 
-% * out_param.iter --- number of iterations
-%
-% * out_param.npoints --- number of points we need to 
-%  reach the guaranteed absolute error tolerance abstol.
-%
-% * out_param.errest --- approximation error defined as the differences
-%  between the true value and the approximated value of the integral.
-%
-% * out_param.nstar --- final value of the parameter defining the cone of
+%  change the input in_param.ninit to a larger number.|
+% 
+% * out_param.iter --- |number of iterations|
+%
+% * out_param.npoints --- |number of points we need to 
+%  reach the guaranteed absolute error tolerance abstol.|
+%
+% * out_param.errest --- |approximation error defined as the differences
+%  between the true value and the approximated value of the integral.|
+%
+% * out_param.nstar --- |final value of the parameter defining the cone of
 %  functions for which this algorithm is guaranteed; nstar = ninit-2
-%  initially and is increased as necessary
-%
-% * out_param.exit --- the state of program when exiting
-%         0  Success
-%         1  Number of points used is greater than out_param.nmax
-%         2  Number of iterations is greater than out_param.maxiter
+%  initially and is increased as necessary|
 %
 %% Guarantee
 %    
-% If the function to be integrated, $f$ satisfies the cone condition
+% |If the function to be integrated,|  $f$  |satisfies the cone condition|
 %
 % $$\|f''\|_1 \le \frac { \mathrm{nstar} }{2(b-a)}
 % \left\|f'-\frac{f(b)-f(a)}{b-a}\right\|_1,$$
 % 
-% then the $q$ output by this algorithm is guaranteed to satisfy
+% |then the|  $q$  |output by this algorithm is guaranteed to satisfy|
 %
 % $$\left\| \int_{a}^{b} f(x) dx - q \right\|_{1} \le \mathrm{abstol},$$
 %
-% provided the flag $\mathrm{exceedbudget} = 0.$
-%
-% And the upper bound of the cost is
+% |provided the flag| $\mathrm{exceedbudget} = 0.$
+%
+% |And the upper bound of the cost is|
 %
 % $$\sqrt{ \frac{\mathrm{nstar}* (b-a)^2 \mathrm{Var}(f')}{2 \times \mathrm{abstol}}}
 % + 2 \times \mathrm{nstar} +4.$$
 %
 %
 %% Examples
-% *Example 1*
+%  Example 1
 
 f = @(x) x.^2; [q, out_param] = integral_g(f)
 
@@ -654,10 +611,9 @@
 % than 1e-7.
 
 %%
-% *Example 2*
-
-[q, out_param] = integral_g(@(x) exp(-x.^2),'a',1,'b',2,...
-   'nlo',100,'nhi',10000,'abstol',1e-5,'nmax',1e7)
+% Example 2
+
+[q, out_param] = integral_g(@(x) exp(-x.^2),'a',1,'b',2,'nlo',100,'nhi',10000,'abstol',1e-5,'nmax',1e7)
 
 % Integrate function x^2 with starting number of points 52, cost budget
 % 10000000 and error toerence 1e-8
@@ -682,28 +638,11 @@
 % "GAIL: Guaranteed Automatic Integration Library (Version 2.1)" [MATLAB
 % Software], 2015. Available from http://code.google.com/p/gail/
 %
-% [3] Sou-Cheng T. Choi, "MINRES-QLP Pack and Reliable Reproducible
-% Research via Supportable Scientific Software", Journal of Open Research
-% Software, Volume 2, Number 1, e22, pp. 1-7, 2014.
-%
-% [4] Sou-Cheng T. Choi and Fred J. Hickernell, "IIT MATH-573 Reliable
-% Mathematical Software" [Course Slides], Illinois Institute of
-% Technology, Chicago, IL, 2013. Available from
-% http://code.google.com/p/gail/ 
-%
-% [5] Daniel S. Katz, Sou-Cheng T. Choi, Hilmar Lapp, Ketan Maheshwari,
-% Frank Loffler, Matthew Turk, Marcus D. Hanwell, Nancy Wilkins-Diehr,
-% James Hetherington, James Howison, Shel Swenson, Gabrielle D. Allen,
-% Anne C. Elster, Bruce Berriman, Colin Venters, "Summary of the First
-% Workshop On Sustainable Software for Science: Practice And Experiences
-% (WSSSPE1)", Journal of Open Research Software, Volume 2, Number 1, e6,
-% pp. 1-21, 2014.
-%
-% If you find GAIL helpful in your work, please support us by citing the
-% above papers, software, and materials.
+% If you find GAIL helpful in your work, please support us by citing
+% the above paper and software.
 %
 %% meanMC_g
-% Monte Carlo method to estimate the mean of a random variable
+% |MEANMC_G Monte Carlo method to estimate the mean of a random variable.|
 %% Syntax
 % tmu = *meanMC_g*(Yrand)
 %
@@ -716,7 +655,7 @@
 %
 % tmu = *meanMC_g*(Yrand) estimates the mean, mu, of a random variable Y to
 %  within a specified generalized error tolerance, 
-%  tolfun:=max(abstol,reltol*| mu |), i.e., | mu - tmu | <= tolfun with
+%  tolfun:=max(abstol,reltol*|mu|), i.e., |mu - tmu| <= tolfun with
 %  probability at least 1-alpha, where abstol is the absolute error
 %  tolerance, and reltol is the relative error tolerance. Usually the
 %  reltol determines the accuracy of the estimation, however, if the |mu|
@@ -744,84 +683,85 @@
 %
 % *Input Arguments*
 %
-% * Yrand --- the function for generating n IID instances of a random
+% * Yrand --- |the function for generating n IID instances of a random
 %  variable Y whose mean we want to estimate. Y is often defined as a
 %  function of some random variable X with a simple distribution. The
 %  input of Yrand should be the number of random variables n, the output
 %  of Yrand should be n function values. For example, if Y = X.^2 where X
 %  is a standard uniform random variable, then one may define Yrand =
-%  @(n) rand(n,1).^2.
-%
-% * in_param.abstol --- the absolute error tolerance, which should be
-%  positive, default value is 1e-2.
-%
-% * in_param.reltol --- the relative error tolerance, which should be
-%  between 0 and 1, default value is 1e-1.
-%
-% * in_param.alpha --- the uncertainty, which should be a small positive
-%  percentage. default value is 1%.
-%
-% *Optional Input Arguments*
-%
-% * in_param.fudge --- standard deviation inflation factor, which should
-%  be larger than 1, default value is 1.2.
-%
-% * in_param.nSig --- initial sample size for estimating the sample
+%  @(n) rand(n,1).^2.|
+%
+% * in_param.abstol --- |the absolute error tolerance, which should be
+%  positive, default value is 1e-2.|
+%
+% * in_param.reltol --- |the relative error tolerance, which should be
+%  between 0 and 1, default value is 1e-1.|
+%
+% * in_param.alpha --- |the uncertainty, which should be a small positive
+%  percentage. default value is 1%.|
+%
+
+%  Optional input parameters:|
+%
+% * in_param.fudge --- |standard deviation inflation factor, which should
+%  be larger than 1, default value is 1.2.|
+%
+% * in_param.nSig --- |initial sample size for estimating the sample
 %  variance, which should be a moderate large integer at least 30, the
-%  default value is 1e4.
-%
-% * in_param.n1 --- initial sample size for estimating the sample mean,
+%  default value is 1e4.|
+%
+% * in_param.n1 --- |initial sample size for estimating the sample mean,
 %  which should be a moderate large positive integer at least 30, the
-%  default value is 1e4.
-%
-% * in_param.tbudget --- the time budget in seconds to do the two-stage
-%  estimation, which should be positive, the default value is 100 seconds.
-%
-% * in_param.nbudget --- the sample budget to do the two-stage
+%  default value is 1e4.|
+%
+% * in_param.tbudget --- |the time budget in seconds to do the two-stage
+%  estimation, which should be positive, the default value is 100 seconds.|
+%
+% * in_param.nbudget --- |the sample budget to do the two-stage
 %  estimation, which should be a large positive integer, the default
-%  value is 1e9.
+%  value is 1e9.|
 %
 % *Output Arguments*
 %
-% * tmu --- the estimated mean of Y.
-%
-% * out_param.tau --- the iteration step.
-%
-% * out_param.n --- the sample size used in each iteration.
-%
-% * out_param.nremain --- the remaining sample budget to estimate mu. It was
-%  calculated by the sample left and time left.
-%
-% * out_param.ntot --- total sample used.
-%
-% * out_param.hmu --- estimated mean in each iteration.
-%
-% * out_param.tol --- the reliable upper bound on error for each iteration.
-%
-% * out_param.var --- the sample variance.
-%
-% * out_param.exit --- the state of program when exiting.
+% * tmu --- |the estimated mean of Y.|
+%
+% * out_param.tau --- |the iteration step.|
+%
+% * out_param.n --- |the sample size used in each iteration.|
+%
+% * out_param.nremain --- |the remaining sample budget to estimate mu. It was
+%  calculated by the sample left and time left.|
+%
+% * out_param.ntot --- |total sample used.|
+%
+% * out_param.hmu --- |estimated mean in each iteration.|
+%
+% * out_param.tol --- |the reliable upper bound on error for each iteration.|
+%
+% * out_param.var --- |the sample variance.|
+%
+% * out_param.exit --- |the state of program when exiting.
 %    
 %                   0   Success
 %   
-%                   1   Not enough samples to estimate the mean
-%
-% * out_param.kurtmax --- the upper bound on modified kurtosis.
-%
-% * out_param.time --- the time elapsed in seconds.
-%
-% * out_param.flag --- parameter checking status
+%                   1   Not enough samples to estimate the mean|
+%
+% * out_param.kurtmax --- |the upper bound on modified kurtosis.|
+%
+% * out_param.time --- |the time elapsed in seconds.|
+%
+% * out_param.flag --- |parameter checking status
 %   
-%                        1  checked by meanMC_g
+%                        1  checked by meanMC_g|
 %
 %%  Guarantee
 % This algorithm attempts to calculate the mean, mu, of a random variable
-% to a prescribed error tolerance, tolfun:= max(abstol,reltol*| mu |), with
+% to a prescribed error tolerance, tolfun:= max(abstol,reltol*|mu|), with
 % guaranteed confidence level 1-alpha. If the algorithm terminated without
 % showing any warning messages and provide an answer tmu, then the follow
 % inequality would be satisfied:
 % 
-% Pr(| mu - tmu | <= tolfun) >= 1-alpha
+% Pr(|mu-tmu| <= tolfun) >= 1-alpha
 %
 % The cost of the algorithm, N_tot, is also bounded above by N_up, which is
 % defined in terms of abstol, reltol, nSig, n1, fudge, kurtmax, beta. And
@@ -857,8 +797,7 @@
 % Calculate the mean of cos(x) when x is uniformly distributed in
 % [0 1], with the relative error tolerance 1e-2 and uncertainty 0.05.
 
-  tmu = meanMC_g(@(n)cos(rand(n,1)),'reltol',1e-2,'abstol',0,...
-      'alpha',0.05)
+  tmu = meanMC_g(@(n)cos(rand(n,1)),'reltol',1e-2,'abstol',0,'alpha',0.05)
 %% See Also
 %
 % <html>
@@ -898,30 +837,12 @@
 % Guaranteed Automatic Integration Library (Version 2.1)" [MATLAB
 % Software], 2015. Available from http://code.google.com/p/gail/
 %
-% [3] Sou-Cheng T. Choi, "MINRES-QLP Pack and Reliable Reproducible
-% Research via Supportable Scientific Software", Journal of Open Research
-% Software, Volume 2, Number 1, e22, pp. 1-7, 2014.
-%
-% [4] Sou-Cheng T. Choi and Fred J. Hickernell, "IIT MATH-573 Reliable
-% Mathematical Software" [Course Slides], Illinois Institute of
-% Technology, Chicago, IL, 2013. Available from
-% http://code.google.com/p/gail/ 
-%
-% [5] Daniel S. Katz, Sou-Cheng T. Choi, Hilmar Lapp, Ketan Maheshwari,
-% Frank Loffler, Matthew Turk, Marcus D. Hanwell, Nancy Wilkins-Diehr,
-% James Hetherington, James Howison, Shel Swenson, Gabrielle D. Allen,
-% Anne C. Elster, Bruce Berriman, Colin Venters, "Summary of the First
-% Workshop On Sustainable Software for Science: Practice And Experiences
-% (WSSSPE1)", Journal of Open Research Software, Volume 2, Number 1, e6,
-% pp. 1-21, 2014.
-%
 % If you find GAIL helpful in your work, please support us by citing the
-% above papers, software, and materials.
-%
+% above paper and software.
 %% meanMCBer_g
-% Monte Carlo method to estimate the mean of a Bernoulli random
+% |Monte Carlo method to estimate the mean of a Bernoulli random
 % variable to within a specified absolute error tolerance with guaranteed
-% confidence level 1-alpha.
+% confidence level 1-alpha.|
 %% Syntax
 % pHat = *meanMCBer_g*(Yrand)
 %
@@ -956,22 +877,22 @@
 % 
 % *Input Arguments*
 %
-% * Yrand --- the function for generating IID instances of a Bernoulli
-%            random variable Y whose mean we want to estimate.
-%
-% * pHat --- the estimated mean of Y.
-%
-% * in_param.abstol --- the absolute error tolerance, the default value is 1e-2.
-% 
-% * in_param.alpha --- the uncertainty, the default value is 1%.
-% 
-% * in_param.nmax --- the sample budget, the default value is 1e9.
+% * Yrand --- |the function for generating IID instances of a Bernoulli
+%            random variable Y whose mean we want to estimate.|
+%
+% * pHat --- |the estimated mean of Y.|
+%
+% * in_param.abstol --- |the absolute error tolerance, the default value is 1e-2.|
+% 
+% * in_param.alpha --- |the uncertainty, the default value is 1%.|
+% 
+% * in_param.nmax --- |the sample budget, the default value is 1e9.|
 % 
 % *Output Arguments*
 %
-% * out_param.n --- the total sample used.
-%
-% * out_param.time --- the time elapsed in seconds.
+% * out_param.n --- |the total sample used.|
+%
+% * out_param.time --- |the time elapsed in seconds.|
 % 
 %%  Guarantee
 %
@@ -979,37 +900,35 @@
 % equals to ceil(log(2/out_param.alpha)/(2*out_param.abstol^2)), then the
 % following inequality must be satisfied:
 %
-% Pr(| p - pHat | <= abstol) >= 1-alpha.
+% Pr(|p-pHat| <= abstol) >= 1-alpha.
 % 
 % Here p is the true mean of Yrand, and pHat is the output of MEANMCBER_G
 %
 % Also, the cost is deterministic.
 %
 %%   Examples
-%%
-% *Example 1*
-
-% Calculate the mean of a Bernoulli random variable with true p=1/90,
-% absolute error tolerance 1e-3 and uncertainty 0.01.
- 
-    in_param.abstol=1e-3; in_param.alpha = 0.01; in_param.nmax = 1e9; 
-    p=1/9; Yrand=@(n) rand(n,1)<p;
+%   *Example 1*
+
+%   Calculate the mean of a Bernoulli random variable with true p=1/90,
+%   absolute error tolerance 1e-3 and uncertainty 0.01.
+% 
+    in_param.abstol=1e-3; in_param.alpha = 0.01; p=1/9;Yrand=@(n) rand(n,1)<p;
     pHat = meanMCBer_g(Yrand,in_param)
  
-%%
-% *Example 2*
-
-% Using the same function as example 1, with the absolute error tolerance
-% 1e-4.
-
+%% 
+%   *Example 2*
+
+%   Using the same function as example 1, with the absolute error tolerance
+%   1e-4.
+% 
     pHat = meanMCBer_g(Yrand,1e-4)
     
-%%
-% *Example 3*
-
-% Using the same function as example 1, with the absolute error tolerance
-% 1e-2 and uncertainty 0.05.
-
+%% 
+%   *Example 3*
+
+%   Using the same function as example 1, with the absolute error
+%   tolerance 1e-2 and uncertainty 0.05.
+% 
     pHat = meanMCBer_g(Yrand,'abstol',1e-2,'alpha',0.05)
 %% See Also
 %
@@ -1051,28 +970,11 @@
 % [MATLAB Software], 2015. Available from
 % http://code.google.com/p/gail/
 %
-% [3] Sou-Cheng T. Choi, "MINRES-QLP Pack and Reliable Reproducible
-% Research via Supportable Scientific Software", Journal of Open Research
-% Software, Volume 2, Number 1, e22, pp. 1-7, 2014.
-%
-% [4] Sou-Cheng T. Choi and Fred J. Hickernell, "IIT MATH-573 Reliable
-% Mathematical Software" [Course Slides], Illinois Institute of
-% Technology, Chicago, IL, 2013. Available from
-% http://code.google.com/p/gail/ 
-%
-% [5] Daniel S. Katz, Sou-Cheng T. Choi, Hilmar Lapp, Ketan Maheshwari,
-% Frank Loffler, Matthew Turk, Marcus D. Hanwell, Nancy Wilkins-Diehr,
-% James Hetherington, James Howison, Shel Swenson, Gabrielle D. Allen,
-% Anne C. Elster, Bruce Berriman, Colin Venters, "Summary of the First
-% Workshop On Sustainable Software for Science: Practice And Experiences
-% (WSSSPE1)", Journal of Open Research Software, Volume 2, Number 1, e6,
-% pp. 1-21, 2014.
-%
 % If you find GAIL helpful in your work, please support us by citing the
-% above papers, software, and materials.
+% above paper and software.
 %
 %% cubMC_g
-% Monte Carlo method to evaluate a multidimensional integral
+% |Monte Carlo method to evaluate a multidimensional integral.|
 %% Syntax
 % [Q,out_param] = *cubMC_g*(f,hyperbox)
 %
@@ -1085,7 +987,7 @@
 %
 % [Q,out_param] = *cubMC_g*(f,hyperbox) estimates the integral of f over
 %  hyperbox to within a specified generalized error tolerance, tolfun =
-%  max(abstol, reltol*| I |), i.e., | I - Q | <= tolfun with probability at
+%  max(abstol, reltol*|I|), i.e., | I - Q | <= tolfun with probability at
 %  least 1-alpha, where abstol is the absolute error tolerance, and reltol
 %  is the relative error tolerance. Usually the reltol determines the
 %  accuracy of the estimation, however, if the | I | is rather small, the
@@ -1117,75 +1019,76 @@
 % 
 % *Input Arguments*
 %
-% * f --- the integrand.
-% 
-% * hyperbox --- the integration hyperbox. The default value is
-%  [zeros(1,d); ones(1,d)], the default d is 1.
-% 
-% * in_param.measure --- the measure for generating the random variable,
+% * f --- |the integrand.|
+% 
+% * hyperbox --- |the integration hyperbox. The default value is
+%  [zeros(1,d); ones(1,d)], the default d is 1.|
+% 
+% * in_param.measure --- |the measure for generating the random variable,
 %  the default is 'uniform'. The other measure could be handled is
 %  'normal'/'Gaussian'. The input should be a string type, hence with
-%  quotes.
-% 
-% * in_param.abstol --- the absolute error tolerance, the default value
-%  is 1e-2.
-%
-% * in_param.reltol --- the relative error tolerance, the default value
-%  is 1e-1.
-% 
-% * in_param.alpha --- the uncertainty, the default value is 1%.
-% 
-% *Optional Input Arguments*
-%
-% * in_param.fudge --- the standard deviation inflation factor, the
-%  default value is 1.2.
-%
-% * in_param.nSig --- initial sample size for estimating the sample
+%  quotes.|
+% 
+% * in_param.abstol --- |the absolute error tolerance, the default value
+%  is 1e-2.|
+%
+% * in_param.reltol --- |the relative error tolerance, the default value
+%  is 1e-1.|
+% 
+% * in_param.alpha --- |the uncertainty, the default value is 1%.|
+% 
+
+%  Optional input parameters:|
+%
+% * in_param.fudge --- |the standard deviation inflation factor, the
+%  default value is 1.2.|
+%
+% * in_param.nSig --- |initial sample size for estimating the sample
 %  variance, which should be a moderate large integer at least 30, the
-%  default value is 1e4.
-%
-% * in_param.n1 --- initial sample size for estimating the sample mean,
+%  default value is 1e4.|
+%
+% * in_param.n1 --- |initial sample size for estimating the sample mean,
 %  which should be a moderate large positive integer at least 30, the
-%  default value is 1e4.
-% 
-% * in_param.tbudget --- the time budget to do the estimation, the
-%  default value is 100 seconds.
-% 
-% * in_param.nbudget --- the sample budget to do the estimation, the
-%  default value is 1e9.
-% 
-% * in_param.flag --- the value corresponds to parameter checking status.
+%  default value is 1e4.|
+% 
+% * in_param.tbudget --- |the time budget to do the estimation, the
+%  default value is 100 seconds.|
+% 
+% * in_param.nbudget --- |the sample budget to do the estimation, the
+%  default value is 1e9.|
+% 
+% * in_param.flag --- |the value corresponds to parameter checking status.
 %   
 %                      0   not checked
 %   
 %                      1   checked by meanMC_g
 %   
-%                      2   checked by cubMC_g
+%                      2   checked by cubMC_g|
 %
 % *Output Arguments*
 %
-% * Q --- the estimated value of the integral.
-% 
-% * out_param.n --- the sample size used in each iteration.
-%
-% * out_param.ntot --- total sample used.
-%
-% * out_param.nremain --- the remaining sample budget to estimate I. It was
-%  calculated by the sample left and time left.
-%
-% * out_param.tau --- the iteration step.
-%
-% * out_param.hmu --- estimated integral in each iteration.
-%
-% * out_param.tol --- the reliable upper bound on error for each iteration.
+% * Q --- |the estimated value of the integral.|
+% 
+% * out_param.n --- |the sample size used in each iteration.|
+%
+% * out_param.ntot --- |total sample used.|
+%
+% * out_param.nremain --- |the remaining sample budget to estimate I. It was
+%  calculated by the sample left and time left.|
+%
+% * out_param.tau --- |the iteration step.|
+%
+% * out_param.hmu --- |estimated integral in each iteration.|
+%
+% * out_param.tol --- |the reliable upper bound on error for each iteration.|
 %  
-% * out_param.kurtmax --- the upper bound on modified kurtosis.
-% 
-% * out_param.time --- the time elapsed in seconds.
-%
-% * out_param.var --- the sample variance.
-%
-% * out_param.exit --- the state of program when exiting.
+% * out_param.kurtmax --- |the upper bound on modified kurtosis.|
+% 
+% * out_param.time --- |the time elapsed in seconds.|
+%
+% * out_param.var --- |the sample variance.|
+%
+% * out_param.exit --- |the state of program when exiting.
 %   
 %                    0   success
 %   
@@ -1200,20 +1103,20 @@
 %                    13  hyperbox is infinite when measure is 'uniform'
 %   
 %                    14  hyperbox is not doubly infinite when measure
-%                        is 'normal'
+%                        is 'normal'|
 % 
 %%  Guarantee
 % This algorithm attempts to calculate the integral of function f over a
-% hyperbox to a prescribed error tolerance tolfun:= max(abstol,reltol*| I |)
+% hyperbox to a prescribed error tolerance tolfun:= max(abstol,reltol*|I|)
 % with guaranteed confidence level 1-alpha. If the algorithm terminated
 % without showing any warning messages and provide an answer Q, then the
 % follow inequality would be satisfied:
 % 
-% Pr(| Q - I | <= tolfun) >= 1-alpha
+% Pr(|Q-I| <= tolfun) >= 1-alpha
 %
 % The cost of the algorithm, N_tot, is also bounded above by N_up, which is
-% a function in terms of abstol, reltol, nSig, n1, fudge, kurtmax, beta.
-% And the following inequality holds:
+% a function in terms of abstol, reltol, nSig, n1, fudge, kurtmax, beta. And
+% the following inequality holds:
 % 
 % Pr (N_tot <= N_up) >= 1-beta
 %
@@ -1222,34 +1125,31 @@
 %%  Examples
 % *Example 1*
 
-% Estimate the integral with integrand f(x) = sin(x) over the interval
-% [1;2]
-% 
-
- f = @(x) sin(x); interval = [1;2];
+% Estimate the integral with integrand f(x) = sin(x) over the interval [1;2]
+% 
+
+ f=@(x) sin(x);interval = [1;2];
  Q = cubMC_g(f,interval,'uniform',1e-3,1e-2)
  
 %% 
 % *Example 2*
-
 % Estimate the integral with integrand f(x) = exp(-x1^2-x2^2) over the
 % hyperbox [0 0;1 1], where x is a vector x = [x1 x2].
 % 
 
- f = @(x) exp(-x(:,1).^2-x(:,2).^2); hyperbox = [0 0;1 1];
- Q = cubMC_g(f,hyperbox,'measure','uniform','abstol',1e-3,...
-     'reltol',1e-13)
+ f=@(x) exp(-x(:,1).^2-x(:,2).^2);hyperbox = [0 0;1 1];
+ Q = cubMC_g(f,hyperbox,'measure','uniform','abstol',1e-3,'reltol',1e-13)
 
 %%
 % *Example 3*
 
-% Estimate the integral with integrand f(x) = 2^d*prod(x1*x2*...*xd) +
-% 0.555 over the hyperbox [zeros(1,d);ones(1,d)], where x is a vector x =
-% [x1 x2... xd].
-
-
-  d = 3;f = @(x) 2^d*prod(x,2)+0.555; hyperbox = [zeros(1,d);ones(1,d)];
-  in_param.abstol = 1e-3; in_param.reltol=1e-3;
+% Estimate the integral with integrand f(x) = 2^d*prod(x1*x2*...*xd)+0.555
+% over the hyperbox [zeros(1,d);ones(1,d)], where x is a vector 
+% x = [x1 x2... xd].
+% 
+
+  d=3;f=@(x) 2^d*prod(x,2)+0.555;hyperbox =[zeros(1,d);ones(1,d)];
+  in_param.abstol = 1e-3;in_param.reltol=1e-3;
   Q = cubMC_g(f,hyperbox,in_param)
 
 %%
@@ -1257,9 +1157,9 @@
 
 % Estimate the integral with integrand f(x) = exp(-x1^2-x2^2) in the
 % hyperbox [-inf -inf;inf inf], where x is a vector x = [x1 x2].
-
-
- f = @(x) exp(-x(:,1).^2-x(:,2).^2); hyperbox = [-inf -inf;inf inf];
+% 
+
+ f=@(x) exp(-x(:,1).^2-x(:,2).^2);hyperbox = [-inf -inf;inf inf];
  Q = cubMC_g(f,hyperbox,'normal',0,1e-2)
 %% See Also
 %
@@ -1300,149 +1200,135 @@
 % Guaranteed Automatic Integration Library (Version 2.1)" [MATLAB
 % Software], 2015. Available from http://code.google.com/p/gail/
 %
-% [3] Sou-Cheng T. Choi, "MINRES-QLP Pack and Reliable Reproducible
-% Research via Supportable Scientific Software", Journal of Open Research
-% Software, Volume 2, Number 1, e22, pp. 1-7, 2014.
-%
-% [4] Sou-Cheng T. Choi and Fred J. Hickernell, "IIT MATH-573 Reliable
-% Mathematical Software" [Course Slides], Illinois Institute of
-% Technology, Chicago, IL, 2013. Available from
-% http://code.google.com/p/gail/ 
-%
-% [5] Daniel S. Katz, Sou-Cheng T. Choi, Hilmar Lapp, Ketan Maheshwari,
-% Frank Loffler, Matthew Turk, Marcus D. Hanwell, Nancy Wilkins-Diehr,
-% James Hetherington, James Howison, Shel Swenson, Gabrielle D. Allen,
-% Anne C. Elster, Bruce Berriman, Colin Venters, "Summary of the First
-% Workshop On Sustainable Software for Science: Practice And Experiences
-% (WSSSPE1)", Journal of Open Research Software, Volume 2, Number 1, e6,
-% pp. 1-21, 2014.
-%
 % If you find GAIL helpful in your work, please support us by citing the
-% above papers, software, and materials.
-%
+% above paper and software.
 %% cubLattice_g
-% Quasi-Monte Carlo method using rank-1 Lattices cubature
-% over a d-dimensional region to integrate within a specified generalized
-% error tolerance with guarantees under Fourier coefficients cone decay
-% assumptions.
+% |is a Quasi-Monte Carlo method using rank-1 Lattices cubature
+% over a d-dimensional region to integrate within a specified generalized error 
+% tolerance with guarantees under Fourier coefficients cone decay assumptions.|
 %% Syntax
 % [q,out_param] = *cubLattice_g*(f,d)
 %
 % q = *cubLattice_g*(f,d,abstol,reltol,measure,shift,mmin,mmax,fudge,transform,toltype,theta)
 %
+% q = *cubLattice_g*(f,d,'abstol',abstol,'reltol',reltol,'measure',measure,'shift',shift,'mmin',mmin,'mmax',mmax,'fudge',fudge,'transform',transform,'toltype',toltype,'theta',theta)
+%
 % q = *cubLattice_g*(f,d,in_param)
 %% Description
 %
 % [q,out_param] = *cubLattice_g*(f,d) estimates the integral of f over the
-%  d-dimensional region with an error guaranteed not to be greater than a
-%  specific generalized error tolerance, tolfun := max(abstol, reltol *
-%  abs(integral(f))). The generalized tolerance function can aslo be
-%  chosen as tolfun := theta * abstol + (1-theta) * reltol *
-%  abs(integral(f)) where theta is another input parameter. Input f is a
-%  function handle. f should accept an n x d matrix input, where d is the
-%  dimension of the hypercube, and n is the number of points being
-%  evaluated simultaneously. The input d is the dimension in which the
-%  function f is defined. Given the construction of our Lattices, d must
-%  be a positive integer with 1<=d<=250.
-% 
-% q = *cubLattice_g*(f,d,abstol,reltol,measure,shift,mmin,mmax,fudge,transform,toltype,theta) 
-%  estimates the integral of f over a d-dimensional region. The answer is
-%  given within the generalized error tolerance tolfun. All parameters
-%  should be input in the order specified above. If an input is not
-%  specified, the default value is used. Note that if an input is not
-%  specified, the remaining tail cannot be specified either.
+%  d-dimensional region with an error guaranteed not to be greater than 
+%  a specific generalized error tolerance, 
+%  tolfun:=max(abstol,reltol*|integral(f)|). The generalized tolerance function can
+%  aslo be cosen as tolfun:=theta*abstol+(1-theta)*reltol*|integral(f)| 
+%  where theta is another input parameter. Input f is a function handle. f should
+%  accept an n x d matrix input, where d is the dimension of the hypercube,
+%  and n is the number of points being evaluated simultaneously. The input d
+%  is the dimension in which the function f is defined. Given the
+%  construction of our Lattices, d must be a positive integer with 1<=d<=250.
+% 
+% q = *cubLattice_g*(f,d,abstol,reltol,measure,shift,mmin,mmax,fudge,transform,toltype,theta)
+%  estimates the integral of f over a d-dimensional region. The answer
+%  is given within the generalized error tolerance tolfun. All parameters
+%  should be input in the order specified above. If an input is not specified,
+%  the default value is used. Note that if an input is not specified,
+%  the remaining tail cannot be specified either.
+% 
+% q = *cubLattice_g*(f,d,'abstol',abstol,'reltol',reltol,'measure',measure,'shift',shift,'mmin',mmin,'mmax',mmax,'fudge',fudge,'transform',transform,'toltype',toltype,'theta',theta)
+%  estimates the integral of f over a d-dimensional region. The answer
+%  is given within the generalized error tolerance tolfun. All the field-value
+%  pairs are optional and can be supplied with any order. If an input is not
+%  specified, the default value is used.
 % 
 % q = *cubLattice_g*(f,d,in_param) estimates the integral of f over the
-%  d-dimensional region. The answer is given within the generalized error
+%  d-dimensional region. The answer is given within the generalized error 
 %  tolerance tolfun.
 % 
 % *Input Arguments*
 %
-% * f --- the integrand whose input should be a matrix nxd where n is the
+% * f --- |the integrand whose input should be a matrix nxd where n is the
 %  number of data points and d the dimension. By default it is the
-%  quadratic function.
-% 
-% * d --- dimension of domain on which f is defined. d must be a positive
-%  integer 1<=d<=250. By default it is 1.
-% 
-% * in_param.abstol --- the absolute error tolerance, abstol>0. By 
-%  default it is 1e-4.
-%
-% * in_param.reltol --- the relative error tolerance, which should be
-%  in [0,1]. Default value is 1e-1.
-% 
-% * in_param.measure --- for f(x)*mu(dx), we can define mu(dx) to be the
+%  quadratic function.|
+% 
+% * d --- |dimension of domain on which f is defined. d must be a positive
+%  integer 1<=d<=250. By default it is 1.|
+% 
+% * in_param.abstol --- |the absolute error tolerance, abstol>0. By 
+%  default it is 1e-4.|
+%
+% * in_param.reltol --- |the relative error tolerance, which should be
+%  in [0,1]. Default value is 1e-1.|
+% 
+% * in_param.measure --- |for f(x)*mu(dx), we can define mu(dx) to be the
 %  measure of a uniformly distributed random variable in [0,1)^d
 %  or normally distributed with covariance matrix I_d. By default it 
-%  is 'uniform'. The only possible values are 'uniform' or 'normal'.
-% 
-% *Optional Input Arguments*
-%
-% * in_param.shift --- the Rank-1 lattices can be shifted to avoid the
-%  origin or other particular points. By default we consider a uniformly
-%  [0,1) random shift.
-% 
-% * in_param.mmin --- the minimum number of points to start is 2^mmin.
-%  The cone condition on the Fourier coefficients decay requires a
-%  minimum number of points to start. The advice is to consider at least
-%  mmin=10. mmin needs to be a positive integer with mmin<=mmax. By
-%  default it is 10.
-% 
-% * in_param.mmax --- the maximum budget is 2^mmax. By construction of
-%  our Lattices generator, mmax is a positive integer such that
-%  mmin<=mmax<=26. The default value is 24.
-% 
-% * in_param.fudge --- the positive function multiplying the finite sum
-%  of Fast Fourier coefficients specified in the cone of functions. For
-%  more information about this parameter, refer to the references. By
-%  default it is @(x) 5*2.^-x.
-% 
-% * in_param.transform --- the algorithm is defined for continuous
-%  periodic functions. If the input function f is not, there are 5 types
-%  of transform to periodize it without modifying the result. By default
-%  it is Baker. The options:
-%    'id'   : no transformation. Choice by default.
-%    'Baker': Baker's transform or tent map in each coordinate. 
-%             Preserving only continuity but simple to compute.
-%    'C0'   : polynomial transformation only preserving continuity.
-%    'C1'   : polynomial transformation preserving the first derivative.
-%    'C1sin': Sidi transform with sinus preserving the first derivative.
-%             This is in general a better option than 'C1'.
-%
-% * in_param.toltype --- this is the tolerance function. There are two
+%  is 'uniform'. The only possible values are 'uniform' or 'normal'.|
+% 
+
+%  Optional input parameters:|
+% 
+% * in_param.shift --- |the Rank-1 lattices can be shifted to avoid the origin
+%  or other particular points. By default we consider a uniformly [0,1)
+%  random shift.|
+% 
+% * in_param.mmin --- |the minimum number of points to start is 2^mmin. The
+%  cone condition on the Fourier coefficients decay requires a minimum
+%  number of points to start. The advice is to consider at least mmin=10.
+%  mmin needs to be a positive integer with mmin<=mmax. By default it is 10.|
+% 
+% * in_param.mmax --- |the maximum budget is 2^mmax. By construction of our
+%  Lattices generator, mmax is a positive integer such that mmin<=mmax<=26.
+%  The default value is 24.|
+% 
+% * in_param.fudge --- |the positive function multiplying the finite 
+%  sum of Fast Fourier coefficients specified in the cone of functions.
+%  For more information about this parameter, refer to the references.
+%  By default it is @(x) 5*2.^-x.|
+% 
+% * in_param.transform --- |the algorithm is defined for continuous periodic functions. If the
+%  input function f is not, there are 5 types of transform to periodize it
+%  without modifying the result. By default it is Baker. The options:
+%    'id' : no transformation. Choice by default.
+%    'Baker' : Baker's transform or tent map in each coordinate. Preserving
+%              only continuity but simple to compute.
+%    'C0' : polynomial transformation only preserving continuity.
+%    'C1' : polynomial transformation preserving the first derivative.
+%    'C1sin' : Sidi transform with sinus preserving the first derivative.
+%              This is in general a better option than 'C1'.|
+%
+% * in_param.toltype --- |this is the tolerance function. There are two
 %  choices, 'max' (chosen by default) which takes
-%  max(abstol,reltol*|integral(f)|) and 'comb' which is a linear
-%  combination theta*abstol+(1-theta)*reltol*|integral(f)|. Theta is
-%  another parameter that can be specified (see below). For pure
-%  absolute error, either choose 'max' and set reltol=0 or choose 'comb'
-%  and set theta=1.
-% 
-% * in_param.theta --- this input is parametrizing the toltype 'comb'.
-%  Thus, it is only afecting when the toltype chosen is 'comb'. It
-%  stablishes the linear combination weight between the absolute and
-%  relative tolerances theta*abstol+(1-theta)*reltol*|integral(f)|. Note
-%  that for theta=1, we have pure absolute tolerance while for theta=0,
-%  we have pure relative tolerance. By default, theta=1.
+%  max(abstol,reltol*|integral(f)|) and 'comb' which is a linear combination
+%  theta*abstol+(1-theta)*reltol*|integral(f)|. Theta is another 
+%  parameter that can be specified (see below). For pure absolute error,
+%  either choose 'max' and set reltol=0 or choose 'comb' and set
+%  theta=1.|
+% 
+% * in_param.theta --- |this input is parametrizing the toltype 
+%  'comb'. Thus, it is only afecting when the toltype
+%  chosen is 'comb'. It stablishes the linear combination weight
+%  between the absolute and relative tolerances
+%  theta*abstol+(1-theta)*reltol*|integral(f)|. Note that for theta=1, 
+%  we have pure absolute tolerance while for theta=0, we have pure 
+%  relative tolerance. By default, theta=1.|
 %
 % *Output Arguments*
 %
-% * q --- the estimated value of the integral.
-% 
-% * out_param.n --- number of points used when calling cubLattice_g for
-%  f.
-% 
-% * out_param.bound_err --- predicted bound on the error based on the
-%  cone condition. If the function lies in the cone, the real error
-%  should be smaller than this predicted error.
-% 
-% * out_param.time --- time elapsed in seconds when calling cubLattice_g
-%  for f.
-%
-% * out_param.exitflag --- this is a binary vector stating whether
+% * q --- |the estimated value of the integral.|
+% 
+% * out_param.n --- |number of points used when calling cubLattice_g for f.|
+% 
+% * out_param.bound_err --- |predicted bound on the error based on the cone
+%  condition. If the function lies in the cone, the real error should be
+%  smaller than this predicted error.|
+% 
+% * out_param.time --- |time elapsed in seconds when calling cubLattice_g for f.|
+%
+% * out_param.exitflag --- |this is a binary vector stating whether 
 %  warning flags arise. These flags tell about which conditions make the
 %  final result certainly not guaranteed. One flag is considered arisen
 %  when its value is 1. The following list explains the flags in the
-%  respective vector order:
+%  respective vector order:|
 %
 
 %                    1    If reaching overbudget. It states whether
@@ -1456,26 +1342,25 @@
 %                    information on the transforms, check the input
 %                    parameter in_param.transfrom; for information about
 %                    the cone definition, check the article mentioned
-%                    below.
+%                    below.|
 % 
 %%  Guarantee
 %
-% This algorithm computes the integral of real valued functions in
-% dimension d with a prescribed generalized error tolerance. The Fourier
-% coefficients of the integrand are assumed to be absolutely convergent. If
-% the algorithm terminates without warning messages, the output is given
-% with guarantees under the assumption that the integrand lies inside a
-% cone of functions. The guarantee is based on the decay rate of the
-% Fourier coefficients. For more details on how the cone is defined, please
-% refer to the references below.
+% This algorithm computes the integral of real valued functions in dimension d 
+% with a prescribed generalized error tolerance. The Fourier coefficients of 
+% the integrand are assumed to be absolutely convergent.
+% If the algorithm terminates without warning messages, the output is 
+% given with guarantees under the assumption that the integrand lies inside
+% a cone of functions. The guarantee is based on the decay rate of the 
+% Fourier coefficients. For more details on how the cone is defined, 
+% please refer to the references below.
 %
 %% Examples
 %
 %%
 % *Example 1*
 
-% Estimate the integral with integrand f(x) = x1.*x2 in the interval
-% [0,1)^2:
+% Estimate the integral with integrand f(x) = x1.*x2 in the interval [0,1)^2:
 
   f = @(x) prod(x,2); d = 2;
   q = cubLattice_g(f,d,1e-5,1e-1,'uniform','transform','C1sin')
@@ -1505,14 +1390,13 @@
 % sigma=0.05 and T=1.
 
   f = @(x) exp(-0.05^2/2)*max(100*exp(0.05*x)-100,0); d = 1;
-  q = cubLattice_g(f,d,1e-4,1e-1,'normal','fudge',@(m) 2.^-(2*m),...
-      'transform','C1sin')
+  q = cubLattice_g(f,d,1e-4,1e-1,'normal','fudge',@(m) 2.^-(2*m),'transform','C1sin')
 
 %%
 % *Example 5*
 
-% Estimate the integral with integrand f(x) = 8*x1.*x2.*x3.*x4.*x5 in the
-% interval [0,1)^5 with pure absolute error 1e-5.
+% Estimate the integral with integrand f(x) = 8*x1.*x2.*x3.*x4.*x5 in the interval
+% [0,1)^5 with pure absolute error 1e-5.
 
   f = @(x) 8*prod(x,2); d = 5;
   q = cubLattice_g(f,d,1e-5,0)
@@ -1536,141 +1420,129 @@
 %
 %% References
 %
-% [1] Lluis Antoni Jimenez Rugama and Fred J. Hickernell: Adaptive
-% Multidimensional Integration Based on Rank-1 Lattices (2014). Submitted
-% for publication: arXiv:1411.1966.
+% [1] Lluis Antoni Jimenez Rugama and Fred J. Hickernell: Adaptive Multidimensional
+% Integration Based on Rank-1 Lattices (2014). Submitted for publication:
+% arXiv:1411.1966.
 %
 % [2] Sou-Cheng T. Choi, Fred J. Hickernell, Yuhan Ding, Lan Jiang,
 % Lluis Antoni Jimenez Rugama, Xin Tong, Yizhi Zhang and Xuan Zhou,
 % "GAIL: Guaranteed Automatic Integration Library (Version 2.1)"
 % [MATLAB Software], 2015. Available from http://code.google.com/p/gail/
 %
-% [3] Sou-Cheng T. Choi, "MINRES-QLP Pack and Reliable Reproducible
-% Research via Supportable Scientific Software", Journal of Open Research
-% Software, Volume 2, Number 1, e22, pp. 1-7, 2014.
-%
-% [4] Sou-Cheng T. Choi and Fred J. Hickernell, "IIT MATH-573 Reliable
-% Mathematical Software" [Course Slides], Illinois Institute of
-% Technology, Chicago, IL, 2013. Available from
-% http://code.google.com/p/gail/ 
-%
-% [5] Daniel S. Katz, Sou-Cheng T. Choi, Hilmar Lapp, Ketan Maheshwari,
-% Frank Loffler, Matthew Turk, Marcus D. Hanwell, Nancy Wilkins-Diehr,
-% James Hetherington, James Howison, Shel Swenson, Gabrielle D. Allen,
-% Anne C. Elster, Bruce Berriman, Colin Venters, "Summary of the First
-% Workshop On Sustainable Software for Science: Practice And Experiences
-% (WSSSPE1)", Journal of Open Research Software, Volume 2, Number 1, e6,
-% pp. 1-21, 2014.
-%
 % If you find GAIL helpful in your work, please support us by citing the
-% above papers, software, and materials.
-%
+% above paper and software.
 %% cubSobol_g
-% Quasi-Monte Carlo method using Sobol' cubature over the
+% |is a Quasi-Monte Carlo method using Sobol' cubature over the
 % d-dimensional region to integrate within a specified generalized error
-% tolerance with guarantees under Walsh-Fourier coefficients cone decay
-% assumptions
+% tolerance with guarantees under Walsh-Fourier coefficients cone decay assumptions.|
 %% Syntax
 % [q,out_param] = *cubSobol_g*(f,d)
 %
 % q = *cubSobol_g*(f,d,abstol,reltol,measure,mmin,mmax,fudge,toltype,theta)
 %
+% q = *cubSobol_g*(f,d,'abstol',abstol,'reltol',reltol,'measure',measure,'mmin',mmin,'mmax',mmax,'fudge',fudge,'toltype',toltype,'theta',theta)
+%
 % q = *cubSobol_g*(f,d,in_param)
 %% Description
 %
 % [q,out_param] = *cubSobol_g*(f,d) estimates the integral of f over the
-%  d-dimensional region with an error guaranteed not to be greater than a
-%  specific generalized error tolerance, tolfun := max(abstol, reltol *
-%  abs(integral(f))). The generalized tolerance function can aslo be cosen
-%  as tolfun := theta * abstol + (1 - theta) * reltol* abs(integral(f))
-%  where theta is another input parameter. Input f is a function handle. f
-%  should accept an n x d matrix input, where d is the dimension of the
-%  hypercube, and n is the number of points being evaluated
-%  simultaneously. The input d is the dimension in which the function f is
-%  defined. Given the construction of Sobol', d must be a positive integer
-%  with 1<=d<=1111.
+%  d-dimensional region with an error guaranteed not to be greater than 
+%  a specific generalized error tolerance, 
+%  tolfun:=max(abstol,reltol*|integral(f)|). The generalized tolerance function can
+%  aslo be cosen as tolfun:=theta*abstol+(1-theta)*reltol*|integral(f)| 
+%  where theta is another input parameter. Input f is a function handle. f should
+%  accept an n x d matrix input, where d is the dimension of the hypercube,
+%  and n is the number of points being evaluated simultaneously. The input d
+%  is the dimension in which the function f is defined. Given the
+%  construction of Sobol', d must be a positive integer with 1<=d<=1111.
 %
 % q = *cubSobol_g*(f,d,abstol,reltol,measure,mmin,mmax,fudge,toltype,theta)
-%  estimates the integral of f over a d-dimensional region. The answer is
-%  given within the generalized error tolerance tolfun. All parameters
-%  should be input in the order specified above. If an input is not
-%  specified, the default value is used. Note that if an input is not
-%  specified, the remaining tail cannot be specified either.
+%  estimates the integral of f over a d-dimensional region. The answer
+%  is given within the generalized error tolerance tolfun. All parameters
+%  should be input in the order specified above. If an input is not specified,
+%  the default value is used. Note that if an input is not specified,
+%  the remaining tail cannot be specified either.
+%
+% q = *cubSobol_g*(f,d,'abstol',abstol,'reltol',reltol,'measure',measure,'mmin',mmin,'mmax',mmax,'fudge',fudge,'toltype',toltype,'theta',theta)
+%  estimates the integral of f over a d-dimensional region. The answer
+%  is given within the generalized error tolerance tolfun. All the field-value
+%  pairs are optional and can be supplied with any order. If an input is not
+%  specified, the default value is used.
 %
 % q = *cubSobol_g*(f,d,in_param) estimates the integral of f over the
-%  d-dimensional region. The answer is given within the generalized error
+%  d-dimensional region. The answer is given within the generalized error 
 %  tolerance tolfun.
 % 
 % *Input Arguments*
 %
-% * f --- the integrand whose input should be a matrix nxd where n is the
+% * f --- |the integrand whose input should be a matrix nxd where n is the
 %  number of data points and d the dimension. By default it is the
-%  quadratic function.
-%
-% * d --- dimension of domain on which f is defined. d must be a positive
-%  integer 1<=d<=1111. By default it is 1.
-%
-% * in_param.abstol --- the absolute error tolerance, abstol>0. By 
-%  default it is 1e-4.
-%
-% * in_param.reltol --- the relative error tolerance, which should be
-%  in [0,1]. Default value is 1e-1.
-%
-% * in_param.measure --- for f(x)*mu(dx), we can define mu(dx) to be the
+%  quadratic function.|
+%
+% * d --- |dimension of domain on which f is defined. d must be a positive
+%  integer 1<=d<=1111. By default it is 1.|
+%
+% * in_param.abstol --- |the absolute error tolerance, abstol>0. By 
+%  default it is 1e-4.|
+%
+% * in_param.reltol --- |the relative error tolerance, which should be
+%  in [0,1]. Default value is 1e-1.|
+%
+% * in_param.measure --- |for f(x)*mu(dx), we can define mu(dx) to be the
 %  measure of a uniformly distributed random variable in [0,1)^d
 %  or normally distributed with covariance matrix I_d. By default it 
-%  is 'uniform'. The only possible values are 'uniform' or 'normal'.
-% 
-% *Optional Input Arguments*
-%
-% * in_param.mmin --- the minimum number of points to start is 2^mmin.
-%  The cone condition on the Fourier coefficients decay requires a
-%  minimum number of points to start. The advice is to consider at least
-%  mmin=10. mmin needs to be a positive integer with mmin<=mmax. By
-%  default it is 10.
-%
-% * in_param.mmax --- the maximum budget is 2^mmax. By construction of
-%  the Sobol' generator, mmax is a positive integer such that
-%  mmin<=mmax<=53. The default value is 24.
-%
-% * in_param.fudge --- the positive function multiplying the finite sum
-%  of Fast Walsh coefficients specified in the cone of functions. For
-%  more information about this parameter, refer to the references. By
-%  default it is @(x) 5*2.^-x.
-%
-% * in_param.toltype --- this is the tolerance function. There are two
+%  is 'uniform'. The only possible values are 'uniform' or 'normal'.|
+% 
+
+%  Optional input parameters:|
+% 
+% * in_param.mmin --- |the minimum number of points to start is 2^mmin. The
+%  cone condition on the Fourier coefficients decay requires a minimum
+%  number of points to start. The advice is to consider at least mmin=10.
+%  mmin needs to be a positive integer with mmin<=mmax. By default it is 10.|
+%
+% * in_param.mmax --- |the maximum budget is 2^mmax. By construction of the
+%  Sobol' generator, mmax is a positive integer such that mmin<=mmax<=53.
+%  The default value is 24.|
+%
+% * in_param.fudge --- |the positive function multiplying the finite 
+%  sum of Fast Walsh coefficients specified in the cone of functions.
+%  For more information about this parameter, refer to the references.
+%  By default it is @(x) 5*2.^-x.|
+%
+% * in_param.toltype --- |this is the tolerance function. There are two
 %  choices, 'max' (chosen by default) which takes
-%  max(abstol,reltol*|integral(f)|) and 'comb' which is a linear
-%  combination theta*abstol+(1-theta)*reltol*|integral(f)|. Theta is
-%  another parameter that can be specified (see below). For pure
-%  absolute error, either choose 'max' and set reltol=0 or choose 'comb'
-%  and set theta=1.
-% 
-% * in_param.theta --- this input is parametrizing the toltype 'comb'.
-%  Thus, it is only afecting when the toltype chosen is 'comb'. It
-%  stablishes the linear combination weight between the absolute and
-%  relative tolerances theta*abstol+(1-theta)*reltol*|integral(f)|. Note
-%  that for theta=1, we have pure absolute tolerance while for theta=0,
-%  we have pure relative tolerance. By default, theta=1.
+%  max(abstol,reltol*|integral(f)|) and 'comb' which is a linear combination
+%  theta*abstol+(1-theta)*reltol*|integral(f)|. Theta is another 
+%  parameter that can be specified (see below). For pure absolute error,
+%  either choose 'max' and set reltol=0 or choose 'comb' and set
+%  theta=1.|
+% 
+% * in_param.theta --- |this input is parametrizing the toltype 
+%  'comb'. Thus, it is only afecting when the toltype
+%  chosen is 'comb'. It stablishes the linear combination weight
+%  between the absolute and relative tolerances
+%  theta*abstol+(1-theta)*reltol*|integral(f)|. Note that for theta=1, 
+%  we have pure absolute tolerance while for theta=0, we have pure 
+%  relative tolerance. By default, theta=1.|
 %
 % *Output Arguments*
 %
-% * q --- the estimated value of the integral.
-%
-% * out_param.n --- number of points used when calling cubSobol_g for f.
-%
-% * out_param.pred_err --- predicted bound on the error based on the cone
+% * q --- |the estimated value of the integral.|
+%
+% * out_param.n --- |number of points used when calling cubSobol_g for f.|
+%
+% * out_param.pred_err --- |predicted bound on the error based on the cone
 %  condition. If the function lies in the cone, the real error should be
-%  smaller than this predicted error.
-%
-% * out_param.time --- time elapsed in seconds when calling cubSobol_g
-%  for f.
-%
-% * out_param.exitflag --- this is a binary vector stating whether
+%  smaller than this predicted error.|
+%
+% * out_param.time --- |time elapsed in seconds when calling cubSobol_g for f.|
+%
+% * out_param.exitflag --- |this is a binary vector stating whether 
 %  warning flags arise. These flags tell about which conditions make the
 %  final result certainly not guaranteed. One flag is considered arisen
 %  when its value is 1. The following list explains the flags in the
-%  respective vector order:
+%  respective vector order:|
 %
 
 %                    1    If reaching overbudget. It states whether
@@ -1684,26 +1556,25 @@
 %                    information on the transforms, check the input
 %                    parameter in_param.transfrom; for information about
 %                    the cone definition, check the article mentioned
-%                    below.
+%                    below.|
 % 
 %%  Guarantee
 %
-% This algorithm computes the integral of real valued functions in
-% dimension d with a prescribed generalized error tolerance. The
-% Walsh-Fourier coefficients of the integrand are assumed to be absolutely
-% convergent. If the algorithm terminates without warning messages, the
-% output is given with guarantees under the assumption that the integrand
-% lies inside a cone of functions. The guarantee is based on the decay rate
-% of the Walsh-Fourier coefficients. For more details on how the cone is
-% defined, please refer to the references below.
+% This algorithm computes the integral of real valued functions in dimension d 
+% with a prescribed generalized error tolerance. The Walsh-Fourier 
+% coefficients of the integrand are assumed to be absolutely convergent.
+% If the algorithm terminates without warning messages, the output is 
+% given with guarantees under the assumption that the integrand lies inside
+% a cone of functions. The guarantee is based on the decay rate of the 
+% Walsh-Fourier coefficients. For more details on how the cone is defined, 
+% please refer to the references below.
 %
 %% Examples
 %
 %%
 % *Example 1*
 
-% Estimate the integral with integrand f(x) = x1.*x2 in the interval
-% [0,1)^2:
+% Estimate the integral with integrand f(x) = x1.*x2 in the interval [0,1)^2:
 
   f = @(x) x(:,1).*x(:,2); d = 2;
   q = cubSobol_g(f,d,1e-5,1e-1,'uniform')
@@ -1738,8 +1609,8 @@
 %%
 % *Example 5*
 
-% Estimate the integral with integrand f(x) = 8*x1.*x2.*x3.*x4.*x5 in the
-% interval [0,1)^5 with pure absolute error 1e-5.
+% Estimate the integral with integrand f(x) = 8*x1.*x2.*x3.*x4.*x5 in the interval
+% [0,1)^5 with pure absolute error 1e-5.
 
   f = @(x) 8*prod(x,2); d = 5;
   q = cubSobol_g(f,d,1e-5,0)
@@ -1772,26 +1643,8 @@
 % "GAIL: Guaranteed Automatic Integration Library (Version 2.1)"
 % [MATLAB Software], 2015. Available from http://code.google.com/p/gail/
 %
-% [3] Sou-Cheng T. Choi, "MINRES-QLP Pack and Reliable Reproducible
-% Research via Supportable Scientific Software", Journal of Open Research
-% Software, Volume 2, Number 1, e22, pp. 1-7, 2014.
-%
-% [4] Sou-Cheng T. Choi and Fred J. Hickernell, "IIT MATH-573 Reliable
-% Mathematical Software" [Course Slides], Illinois Institute of
-% Technology, Chicago, IL, 2013. Available from
-% http://code.google.com/p/gail/ 
-%
-% [5] Daniel S. Katz, Sou-Cheng T. Choi, Hilmar Lapp, Ketan Maheshwari,
-% Frank Loffler, Matthew Turk, Marcus D. Hanwell, Nancy Wilkins-Diehr,
-% James Hetherington, James Howison, Shel Swenson, Gabrielle D. Allen,
-% Anne C. Elster, Bruce Berriman, Colin Venters, "Summary of the First
-% Workshop On Sustainable Software for Science: Practice And Experiences
-% (WSSSPE1)", Journal of Open Research Software, Volume 2, Number 1, e6,
-% pp. 1-21, 2014.
-%
 % If you find GAIL helpful in your work, please support us by citing the
-% above papers, software, and materials.
-%
+% above paper and software.
 %% Installation Instructions
 %
 % 1.  Unzip the contents of the zip file to a directory and maintain the
