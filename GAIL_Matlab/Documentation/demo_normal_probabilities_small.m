%% Estimation of normal probabilities by *cubSobol_g*, *cubMC_g* 
% *cubBayesLattice_g*, *cubLattice_g*, and *cubBayesNet_g*
% Authors: Lluis Antoni Jimenez Rugama, Lan Jiang
% and Jagadeeswaran Rathinavel, April 2019
%
% For \(\bf{X}\sim N(\bf{\mu},\Sigma)\), we will estimate the following
% probability:
%
% \[ P\left(\bf{a} \leq \bf{X} \leq \bf{b} \right) = \int_{\bf{a}}^{\bf{b}}
% \frac{{\rm e}^{(\bf{x}-\bf{\mu})^T {\Sigma}^{-1}(\bf{x}-\bf{\mu})}}
% {(2\pi)^{d/2}\left|{\Sigma}\right|^{1/2}}\,{\rm d}\bf{x}. \]
%
% We present three tests, each of which approximates the aforementioned
% probability using *cubSobol_g*, *cubMC_g* and *cubBayesLattice_g*, 
% *cubLattice_g*, and *cubBayesNet_g*
% which  are quasi-Monte Carlo, IID Monte Carlo and Bayesian cubature
% algorithms respectively in GAIL. In order to facilitate the computations
% when $d$ is high (>4), we are going to apply a special 
% transformation of the integrand proposed by Alan Genz.


%% Basic integration parameters set up
% For all the examples, the dimension of the problem is $d=20$.
% The user input tolerances are also set up below: |abstol| is the absolute
% error tolerance, and |reltol| the relative error tolerance. When |reltol|
% is set to 0, the algorithms use pure absolute error bound, and
% vice versa. Finally, for simplicity we define the mean of the distribution
% to be \(\bf{\mu}=\bf{0}\):

<<<<<<< HEAD
function demo_normal_probabilities_small(nRep)
d = 20;  % Dimension of the problem
=======
function demo_normal_probabilities_small()
d = 22;  % Dimension of the problem
>>>>>>> abf9e7e6
abstol = 1e-3; % User input, absolute error bound
reltol = 0;  % User input, relative error bound
mu = zeros(d,1); % Mean of the distribution
if nargin < 1
   nRep = 10;
end
nTest = 2;
Ivec(nTest) = 0;
approx_prob_MC(nRep,nTest) = 0;
% out_param_MC(nRep,nTest) = 0;
timeMC(nRep,nTest) = 0;
nSampleMC(nRep,nTest) = 0;

approx_prob_sobol(nRep,nTest) = 0;
% out_param_sobol(nRep,nTest) = 0;
timeSob(nRep,nTest) = 0;
nSampleSob(nRep,nTest) = 0;

approx_prob_lat(nRep,nTest) = 0;
% out_param_lat(nRep,nTest) = 0;
timeLat(nRep,nTest) = 0;
nSampleLat(nRep,nTest) = 0;


approx_prob_BayLat(nRep,nTest) = 0;
% out_param_BayLat(nRep,nTest) = 0;
timeBayLat(nRep,nTest) = 0;
nSampleBayLat(nRep,nTest) = 0;

approx_prob_BaySob(nRep,nTest) = 0;
timeBaySob(nRep,nTest) = 0;
nSampleBaySob(nRep,nTest) = 0;

%% First test: \(\Sigma=I_d\)
% For this first example, we consider \(\Sigma=I_d\), and
% \(\bf{b}=-\bf{a}=(3.5,\dots,3.5)\). In this case, the
% solution of the integral is known so we can verify that the error
% conditions are met:
Sigma = eye(d); % We set the covariance matrix to the identity
factor = 3.5;
hyperbox = [-factor*ones(1,d) ; factor*ones(1,d)]; % We define the integration limits
exactsol = (gail.stdnormcdf(factor)-gail.stdnormcdf(-factor))^d; % Exact integral solution
Ivec(1) = exactsol;

% Solution approx_prob and integration output parameters in out_param
<<<<<<< HEAD
for k=1:nRep
  [approx_prob_MC(k,1),out_param_MC(k,1)] = multi_normcdf_cubMC(hyperbox,mu,Sigma,abstol,reltol);
end
timeMC(:,1) = [out_param_MC(:,1).time];
nSampleMC(:,1) = [out_param_MC(:,1).ntot];
disp('Test 1.1: cubMC_g')
disp(['Estimated probability with cubMC_g is: ' num2str(mean(approx_prob_MC(:,1)))])
disp(['The algorithm took ' num2str(mean(timeMC(:,1))) ' seconds and '...
  num2str(mean(nSampleMC(:,1))) ' points.'])
disp(['Real error is ' ...
  num2str(abs(exactsol-mean(approx_prob_MC(:,1))))...
  ' which is less than the user input tolerance '...
  num2str(gail.tolfun(abstol,reltol,1,exactsol,'max')) '.'])

% Solution approx_prob and integration output parameters in out_param
for k=1:nRep
  [approx_prob_lat(k,1),out_param_lat(k,1)] = multi_normcdf_cubLat(hyperbox,mu,Sigma,abstol,reltol);
end
timeLat(:,1) = [out_param_lat(:,1).time];
nSampleLat(:,1) = [out_param_lat(:,1).n];
disp('Test 1.2: cubLattice_g')
disp(['Estimated probability with cubLattice_g is: ' num2str(mean(approx_prob_lat(:,1)))])
disp(['The algorithm took ' num2str(mean(timeLat(:,1))) ' seconds and '...
  num2str(mean(nSampleLat(:,1))) ' points.'])
disp(['Real error is ' ...
  num2str(abs(exactsol-mean(approx_prob_lat(:,1))))...
  ' which is less than the user input tolerance '...
  num2str(gail.tolfun(abstol,reltol,1,exactsol,'max')) '.'])

% Solution approx_prob and integration output parameters in out_param
for k=1:nRep
  [approx_prob_sobol(k,1),out_param_sobol(k,1)] = multi_normcdf_cubSobol(hyperbox,mu,Sigma,abstol,reltol);
end
timeSob(:,1) = [out_param_sobol(:,1).time];
nSampleSob(:,1) = [out_param_sobol(:,1).n];
disp('Test 1.3: cubSobol_g')
disp(['Estimated probability with cubSobol_g is: ' num2str(mean(approx_prob_sobol(:,1)))])
disp(['The algorithm took ' num2str(mean(timeSob(:,1))) ' seconds and '...
  num2str(mean(nSampleSob(:,1))) ' points.'])
disp(['Real error is ' ...
  num2str(abs(exactsol-mean(approx_prob_sobol(:,1))))...
  ' which is less than the user input tolerance '...
  num2str(gail.tolfun(abstol,reltol,1,exactsol,'max')) '.'])

% Solution approx_prob and integration output parameters in out_param
for k=1:nRep
  [approx_prob_BayLat(k,1),out_param_BayLat(k,1)] = multi_normcdf_cubBayesLat(hyperbox,mu,Sigma,abstol,reltol);
end
timeBayLat(:,1) = [out_param_BayLat(:,1).time];
nSampleBayLat(:,1) = [out_param_BayLat(:,1).n];
disp('Test 1.4: cubBayesLattice_g')
disp(['Estimated probability with cubBayesLattice_g is: ' num2str(mean(approx_prob_BayLat(:,1)))])
disp(['The algorithm took ' num2str(mean(timeBayLat(:,1))) ' seconds and '...
  num2str(mean(nSampleBayLat(:,1))) ' points.'])
report_integration_result(abstol,reltol,exactsol,mean(approx_prob_BayLat(:,1)))

% Solution approx_prob and integration output parameters in out_param
for k=1:nRep
  [approx_prob_BaySob(k,1),out_param_BaySob(k,1)] = multi_normcdf_cubBayesNet(hyperbox,mu,Sigma,abstol,reltol);
end
timeBaySob(:,1) = [out_param_BaySob(:,1).time];
nSampleBaySob(:,1) = [out_param_BaySob(:,1).n];
disp('Test 1.5: cubBayesNet_g')
disp(['Estimated probability with cubBayesNet_g is: ' num2str(mean(approx_prob_BaySob(:,1)))])
disp(['The algorithm took ' num2str(mean(timeBayLat(:,1))) ' seconds and '...
  num2str(mean(nSampleBayLat(:,1))) ' points.'])
report_integration_result(abstol,reltol,exactsol,mean(approx_prob_BaySob(:,1)))

=======
[approx_prob,out_param] = multi_normcdf_cubMC(hyperbox,mu,Sigma,abstol,reltol);
report_integration_result('Test 1.1','cubMC_g',abstol,reltol,...
  exactsol,approx_prob,out_param.time,out_param.ntot)

% Solution approx_prob and integration output parameters in out_param
[approx_prob,out_param] = multi_normcdf_cubSobol(hyperbox,mu,Sigma,abstol,reltol);
report_integration_result('Test 1.2','cubSobol_g',abstol,reltol,...
  exactsol,approx_prob,out_param.time,out_param.n)

% Solution approx_prob and integration output parameters in out_param
[approx_prob,out_param] = multi_normcdf_cubBayes(hyperbox,mu,Sigma,abstol,reltol);
report_integration_result('Test 1.3','cubBayesLattice_g',abstol,reltol,...
  exactsol,approx_prob,out_param.time,out_param.n)
>>>>>>> abf9e7e6

%% Second test: \(\Sigma=0.4I_d + 0.6\bf{1}\bf{1}^T\)
% For this second example, we consider \(\Sigma=0.4I_d + 0.6\bf{1}\bf{1}^T\)
% (\(1\) on the diagonal, \(0.6\) off the diagonal),
% \(\bf{a}=(-\infty,\dots,-\infty)\), and \(\bf{b}=\sqrt{d}(U_1,\dots,U_d)\)
% (\(\bf{b}\) is chosen randomly). The solution for this integral is known
% too so we can verify the real error:
sig = 0.6;
Sigma = sig*ones(d,d); Sigma(1:d+1:d*d) = 1; % set the covariance matrix
hyperbox = [-Inf*ones(1,d) ; sqrt(d)*rand(1,d)]; % define the integration limits
exactsol = integral(@(t)MVNPexact(t,hyperbox(2,:),sig),...
  -inf, inf,'Abstol',1e-8,'RelTol',1e-8)/sqrt(2*pi);
Ivec(2) = exactsol;

% Solution approx_prob and integration output parameters in out_param
<<<<<<< HEAD
for k=1:nRep
  [approx_prob_MC(k,2),out_param_MC(k,2)] = multi_normcdf_cubMC(hyperbox,mu,Sigma,abstol,reltol);
end
timeMC(:,2) = [out_param_MC(:,2).time];
nSampleMC(:,2) = [out_param_MC(:,2).ntot];
disp('Test 2.1: cubMC_g')
disp(['Estimated probability with cubMC_g is: ' num2str(mean(approx_prob_MC(:,2)))])
disp(['The algorithm took ' num2str(mean(timeMC(:,2))) ' seconds and '...
  num2str(mean(nSampleMC(:,2))) ' points.'])
disp(['Real error is ' ...
  num2str(abs(exactsol-mean(approx_prob_MC(:,2))))...
  ' which is less than the user input tolerance '...
  num2str(gail.tolfun(abstol,reltol,1,exactsol,'max')) '.'])

% Solution approx_prob and integration output parameters in out_param
for k=1:nRep
  [approx_prob_lat(k,2),out_param_lat(k,2)] = multi_normcdf_cubLat(hyperbox,mu,Sigma,abstol,reltol);
end
timeLat(:,2) = [out_param_lat(:,2).time];
nSampleLat(:,2) = [out_param_lat(:,2).n];
disp('Test 2.2: cubLattice_g')
disp(['Estimated probability with cubLattice_g is: ' num2str(mean(approx_prob_lat(:,2)))])
disp(['The algorithm took ' num2str(mean(timeLat(:,2))) ' seconds and '...
  num2str(mean(nSampleLat(:,2))) ' points.'])
disp(['Real error is ' ...
  num2str(abs(exactsol-mean(approx_prob_lat(:,2))))...
  ' which is less than the user input tolerance '...
  num2str(gail.tolfun(abstol,reltol,1,exactsol,'max')) '.'])

% Solution approx_prob and integration output parameters in out_param
for k=1:nRep
  [approx_prob_sobol(k,2),out_param_sobol(k,2)] = multi_normcdf_cubSobol(hyperbox,mu,Sigma,abstol,reltol);
end
timeSob(:,2) = [out_param_sobol(:,2).time];
nSampleSob(:,2) = [out_param_sobol(:,2).n];
disp('Test 2.3: cubSobol_g')
disp(['Estimated probability with cubSobol_g is: ' num2str(mean(approx_prob_sobol(:,2)))])
disp(['The algorithm took ' num2str(mean(timeSob(:,2))) ' seconds and '...
  num2str(mean(nSampleSob(:,2))) ' points.'])
disp(['Real error is ' ...
  num2str(abs(exactsol-mean(approx_prob_sobol(:,2))))...
  ' which is less than the user input tolerance '...
  num2str(gail.tolfun(abstol,reltol,1,exactsol,'max')) '.'])


% Solution approx_prob and integration output parameters in out_param
for k=1:nRep
  [approx_prob_BayLat(k,2),out_param_BayLat(k,2)] = multi_normcdf_cubBayesLat(...
    hyperbox,mu,Sigma,abstol,reltol);
end
timeBayLat(:,2) = [out_param_BayLat(:,2).time];
nSampleBayLat(:,2) = [out_param_BayLat(:,2).n];

disp('Test 2.4: cubBayesLattice_g')
disp(['Estimated probability with cubBayesLattice_g is: ' num2str(mean(approx_prob_BayLat(:,2)))])
disp(['The algorithm took ' num2str(mean(timeBayLat(:,2))) ' seconds and '...
  num2str(mean(nSampleBayLat(:,2))) ' points.'])
report_integration_result(abstol,reltol,exactsol,mean(approx_prob_BayLat(:,2)))


% Solution approx_prob and integration output parameters in out_param
for k=1:nRep
  [approx_prob_BaySob(k,2),out_param_BaySob(k,2)] = multi_normcdf_cubBayesNet(...
    hyperbox,mu,Sigma,abstol,reltol);
end
timeBaySob(:,2) = [out_param_BaySob(:,2).time];
nSampleBaySob(:,2) = [out_param_BaySob(:,2).n];
disp('Test 2.5: cubBayesNet_g')
disp(['Estimated probability with cubBayesNet_g is: ' num2str(mean(approx_prob_BaySob(:,2)))])
disp(['The algorithm took ' num2str(mean(timeBayLat(:,2))) ' seconds and '...
  num2str(mean(nSampleBayLat(:,2))) ' points.'])
report_integration_result(abstol,reltol,exactsol,mean(approx_prob_BaySob(:,2)))


%%%%%%%%%%%%%%%%%%%%%%%%%%%%%%%%%%%%%%%%%%%%%%%%%%%%%%%%%%%%%%%%%%%%%%%%%%%
Ivec = repmat(Ivec,nRep,1);

absErrMC = abs(Ivec-approx_prob_MC);
succMC = mean(absErrMC <= abstol)
avgAbsErrMC = mean(absErrMC)

absErrSob = abs(Ivec-approx_prob_sobol);
succSob = mean(absErrSob <= abstol)
avgAbsErrSob = mean(absErrSob)

absErrLat = abs(Ivec-approx_prob_lat);
succLat = mean(absErrLat <= abstol)
avgAbsErrLat = mean(absErrLat)

absErrBayLat = abs(Ivec-approx_prob_BayLat);
succBayLat = mean(absErrBayLat <= abstol)
avgAbsErrBayLat = mean(absErrBayLat)

absErrBaySob = abs(Ivec-approx_prob_BaySob);
succBaySob = mean(absErrBaySob <= abstol)
avgAbsErrBaySob = mean(absErrBaySob)

outFileName = gail.save_mat('Paper_cubBayesLattice_g',['MVNCubExBayesDataNRep' int2str(nRep)],...
    true, abstol, ...
    avgAbsErrMC, avgAbsErrLat, avgAbsErrSob, avgAbsErrBayLat, avgAbsErrBaySob, ...
    succMC, succLat, succSob, succBayLat, succBaySob, ...
    timeMC, timeLat, timeSob, timeBayLat, timeBaySob, ... 
    nSampleMC, nSampleLat, nSampleSob, nSampleBayLat, nSampleBaySob);

MVNCubExBayesOut(outFileName)
fprintf('')

=======
[approx_prob,out_param] = multi_normcdf_cubMC(hyperbox,mu,Sigma,abstol,reltol);
report_integration_result('Test 2.1','cubMC_g',abstol,reltol,...
  exactsol,approx_prob,out_param.time,out_param.ntot)

% Solution approx_prob and integration output parameters in out_param
[approx_prob,out_param] = multi_normcdf_cubSobol(hyperbox,mu,Sigma,abstol,reltol);
report_integration_result('Test 2.2','cubSobol_g',abstol,reltol,...
  exactsol,approx_prob,out_param.time,out_param.n)

% Solution approx_prob and integration output parameters in out_param
[approx_prob,out_param] = multi_normcdf_cubBayes(hyperbox,mu,...
  Sigma,abstol,reltol);
report_integration_result('Test 2.3','cubBayesLattice_g',abstol,reltol,...
  exactsol,approx_prob,out_param.time,out_param.n)
>>>>>>> abf9e7e6

%% Third test: \(\Sigma=0.4I_d + 0.6\bf{1}\bf{1}^T\)
% For this last example, we consider the same covariance matrix in the
% second test but the upper and lower limits are different,
% \(\bf{a}=-d/3(U_1,\dots,U_d)\), and \(\bf{b}=d/3(U_{d+1},\dots,U_{2d})\)
% (both \(\bf{a}\) and \(\bf{b}\) are chosen randomly):
hyperbox = [-(d/3)*rand(1,d) ; (d/3)*rand(1,d)]; % We define the integration limits

% Solution approx_prob and integration output parameters in out_param
[approx_prob,out_param] = multi_normcdf_cubMC(hyperbox,mu,Sigma,abstol,reltol);
report_integration_result('Test 3.1','cubMC_g',abstol,reltol,...
  NaN,approx_prob,out_param.time,out_param.ntot)

% Solution approx_prob and integration output parameters in out_param
[approx_prob,out_param] = multi_normcdf_cubSobol(hyperbox,mu,Sigma,abstol,reltol);
report_integration_result('Test 3.2','cubSobol_g',abstol,reltol,...
  NaN,approx_prob,out_param.time,out_param.n)

% Solution approx_prob and integration output parameters in out_param
[approx_prob,out_param] = multi_normcdf_cubBayesLat(hyperbox,mu,...
  Sigma,abstol,reltol);
<<<<<<< HEAD
disp('Test 3.3: cubBayesLattice_g')
disp(['Estimated probability with cubBayesLattice_g is: ' num2str(approx_prob)])
disp(['The algorithm took ' num2str(out_param.time) ' seconds and '...
  num2str(out_param.n) ' points.'])
fprintf('')
=======
report_integration_result('Test 3.3','cubBayesLattice_g',abstol,reltol,...
  NaN,approx_prob,out_param.time,out_param.n)
>>>>>>> abf9e7e6

%% Appendix: Auxiliary function definitions
% The following functions are defined for the above test examples.
% |multi_normcdf_cubSobol| and |multi_normcdf_cubMC| redefine *cubSobol_g*
% and *cubMC_g* respectively for computing normal probabilites based on
% Alan Genz's transformation. |f| is the function resulting from applying
% Alan Genz's transform that is called in either *cubSobol_g* or *cubMC_g*.

  function [p,out, y, kappanumap] = multi_normcdf_cubSobol(hyperbox,mu,...
      Sigma,abstol,reltol)
    % Using cubSobol_g, multi_normcdf_cubMC computes the cumulative
    % distribution function of the multivariate normal distribution with mean
    % mu, covariance matrix Sigma and within the region defined by hyperbox.
    hyperbox = bsxfun(@minus, hyperbox, mu');
    C = chol(Sigma)'; d = size(C,1);
    a = hyperbox(1,1)/C(1,1); b = hyperbox(2,1)/C(1,1);
    s = gail.stdnormcdf(a); e = gail.stdnormcdf(b);
    [p, out, y, kappanumap] = cubSobol_g(...
      @(x) f(s,e,hyperbox,x,C), [zeros(1,d-1);ones(1,d-1)],...
      'uniform',abstol,reltol);
  end

  function [p,out, y, kappanumap] = multi_normcdf_cubLat(hyperbox,mu,...
      Sigma,abstol,reltol)
    % Using cubLattice_g, multi_normcdf_cubLat computes the cumulative
    % distribution function of the multivariate normal distribution with mean
    % mu, covariance matrix Sigma and within the region defined by hyperbox.
    hyperbox = bsxfun(@minus, hyperbox, mu');
    C = chol(Sigma)'; d = size(C,1);
    a = hyperbox(1,1)/C(1,1); b = hyperbox(2,1)/C(1,1);
    s = gail.stdnormcdf(a); e = gail.stdnormcdf(b);
    [p, out, y, kappanumap] = cubLattice_g(...
      @(x) f(s,e,hyperbox,x,C), [zeros(1,d-1);ones(1,d-1)],...
      'uniform',abstol,reltol);
  end

  function [p,out] = multi_normcdf_cubBayesLat(hyperbox,mu,Sigma,abstol,reltol)
    % Using cubBayesLattice_g, multi_normcdf_cubBayesLat computes the cumulative
    % distribution function of the multivariate normal distribution with mean
    % mu, covariance matrix Sigma and within the region defined by hyperbox.
    
    hyperbox = bsxfun(@minus, hyperbox, mu');
    C = chol(Sigma)'; 
    a = hyperbox(1,1)/C(1,1); b = hyperbox(2,1)/C(1,1);
    s = gail.stdnormcdf(a); e = gail.stdnormcdf(b);
    
    [~,dim] = size(hyperbox);
    inputArgs = {'dim',dim, 'absTol',abstol, 'reltol',reltol, ...
      'order',1, 'ptransform','Baker', ....
      'stopAtTol',true, 'stopCriterion','full'...
      'arbMean',true, 'alpha',0.01 ...
      'optTechnique','None'};
    
    inputArgs{end+1} = 'f'; inputArgs{end+1} = @(x) f(s,e,hyperbox,x,C);
    inputArgs{end+1} = 'fName'; inputArgs{end+1} = 'MVN';
    
    objCubBayes=cubBayesLattice_g(inputArgs{:});
    [p,out]=compInteg(objCubBayes);
    
  end

  function [p,out] = multi_normcdf_cubBayesNet(hyperbox,mu,Sigma,abstol,reltol)
    % Using cubBayesLattice_g, multi_normcdf_cubBayes computes the cumulative
    % distribution function of the multivariate normal distribution with mean
    % mu, covariance matrix Sigma and within the region defined by hyperbox.
    
    hyperbox = bsxfun(@minus, hyperbox, mu');
    C = chol(Sigma)'; 
    a = hyperbox(1,1)/C(1,1); b = hyperbox(2,1)/C(1,1);
    s = gail.stdnormcdf(a); e = gail.stdnormcdf(b);
    
    [~,dim] = size(hyperbox);
    inputArgs = {'dim',dim, 'absTol',abstol, 'reltol',reltol, ...
      'order',1, ....
      'stopAtTol',true, 'stopCriterion','full'...
      'arbMean',true, 'alpha',0.01 ...
      'optTechnique','None'};
    
    inputArgs{end+1} = 'f'; inputArgs{end+1} = @(x) f(s,e,hyperbox,x,C);
    inputArgs{end+1} = 'fName'; inputArgs{end+1} = 'MVN';
    
    objCubBayes=cubBayesNet_g(inputArgs{:});
    [p,out]=compInteg(objCubBayes);
    
  end

  function [Q,param] = multi_normcdf_cubMC(hyperbox,mu,Sigma,abstol,reltol)
    % Using cubMC_g, multi_normcdf_cubMC computes the cumulative distribution
    % function of the multivariate normal distribution with mean mu, covariance
    % matrix Sigma and within the region defined by hyperbox.
    hyperbox = bsxfun(@minus, hyperbox, mu');
    C = chol(Sigma)'; d = size(C,1);
    a = hyperbox(1,1)/C(1,1); b = hyperbox(2,1)/C(1,1);
    s = gail.stdnormcdf(a); e = gail.stdnormcdf(b);
    [Q,param] = cubMC_g(...
      @(x) f(s,e,hyperbox,x,C), [zeros(1,d-1);ones(1,d-1)],...
      'uniform',abstol,reltol);
  end

  function f_eval = f(s,e,hyperbox,w,C)
    % This is the integrand resulting from applying Alan Genz's transformation,
    % which is recursively defined.
    f_eval = (e-s)*ones(size(w,1),1);
    aux = ones(size(w,1),1);
    y = [];
    for i = 2:size(hyperbox,2);
      y = [y gail.stdnorminv(s+w(:,i-1).*(e-s))];
      aux = sum(bsxfun(@times,C(i,1:i-1),y),2);
      a = (hyperbox(1,i)-aux)/C(i,i);
      b = (hyperbox(2,i)-aux)/C(i,i);
      s = gail.stdnormcdf(a);
      e = gail.stdnormcdf(b);
      f_eval = f_eval .* (e-s);
    end

    f_eval(isnan(f_eval)) = 0; % reset NaN vlaues to zero
  end

  function MVNPfunvalfinal = MVNPexact(t,b,sig)
    % MVNPexact calculates the true solution of multivariate normal probability
    % when the covariance matrix is in a special form: diagonal is 1 and off
    % diagonal elements are all the same.
    %
    % b   - the upper limits of the integral with size 1 x d
    % sig - the off diagonal element
    % dim - the dimension of the integral
    % t   - the variable
    MVNPfunval = (gail.stdnormcdf((b(1)+sqrt(sig)*t)/sqrt(1-sig)));
    dim =  length(b);
    for i =2:dim
      MVNPfunval= MVNPfunval.*(gail.stdnormcdf((b(i)+sqrt(sig)*t)/sqrt(1-sig)));
      %i=i+100;
    end
    MVNPfunvalfinal = MVNPfunval.*exp(-t.^2/2);
  end

<<<<<<< HEAD
  function report_integration_result(abstol,reltol,exactsol,approx_prob)
    errTol = gail.tolfun(abstol,reltol,1,exactsol,'max');
    errReal = abs(exactsol-approx_prob);
    if errReal > errTol
      warning('cubBayesLattice_g_demo:errorExceeded', ...
        'Real error %1.2e exceeds given tolerance %1.2e',errReal,errTol);
      % throw(MException(msg))
    else
      disp(['Real error is ' num2str(errReal)...
        ' which is less than the user input tolerance '...
        num2str(errTol) '.'])
=======
  function report_integration_result(testId,algo,abstol,reltol,exactsol,approxsol,timeSec,nSample)
    fprintf('%s: %s\n', testId,algo)
    fprintf('  Estimated probability: %f \n', approxsol)
    if ~isnan(exactsol)
      fprintf('       True probability: %f \n', exactsol)
    end
    fprintf('  The algorithm took %1.3f seconds and %d points \n', timeSec,nSample)
    
    if ~isnan(exactsol)
      errTol = gail.tolfun(abstol,reltol,1,exactsol,'max');
      errReal = abs(exactsol-approx_prob);
      if errReal > errTol
        ME = MException('cubBayesLattice_g_demo:errorExceeded', ...
          'Real error %1.2e exceeds given tolerance %1.2e',errReal,errTol);
        throw(ME)
      else
        fprintf('  Real error is %1.3e, which is less than the tolerance %1.3e\n',...
          errReal, errTol)
      end
>>>>>>> abf9e7e6
    end
  end
  
end


%% References
%
% [1] Fred J. Hickernell, Lluis Antoni Jimenez Rugama "Reliable adaptive
%     cubature using digital sequences", Monte Carlo and Quasi-Monte Carlo
%     Methods: MCQMC, Leuven, Belgium, April 2014 (R. Cools and D. Nuyens,
%     eds.), Springer Proceedings in Mathematics and Statistics, vol. 163,
%     Springer-Verlag, Berlin, 2016, arXiv:1410.8615 [math.NA], pp.
%     367-383.
%
% [2] Fred J. Hickernell, Lan Jiang, Yuewei Liu, and Art B. Owen,
%     "Guaranteed conservative fixed width confidence intervals via Monte
%     Carlo sampling," Monte Carlo and Quasi-Monte Carlo Methods 2012
%     (J. Dick, F. Y. Kuo, G. W. Peters, and I. H. Sloan, eds.),
%     Springer-Verlag, Berlin, pp. 105-128, 2014.
%
% [3] Sou-Cheng T. Choi, Yuhan Ding, Fred J. Hickernell, Lan Jiang, Lluis
%     Antoni Jimenez Rugama, Da Li, Jagadeeswaran Rathinavel, Xin Tong, Kan
%     Zhang, Yizhi Zhang, and Xuan Zhou, GAIL: Guaranteed Automatic
%     Integration Library (Version 2.3) [MATLAB Software], 2019. Available
%     from http://gailgithub.github.io/GAIL_Dev/
%
% [4] Lan Jiang, Guaranteed Adaptive Monte Carlo Methods for Estimating
%     Means of Random Variables, PhD Thesis, Illinois Institute of
%     Technology, 2016.
%
% [5] R. Jagadeeswaran and F. J. Hickernell, "Fast Automatic Bayesian 
%     cubature using Lattice sampling", In review,  
%     Proceedings of Prob Num 2018, Journal of Statistics and Computing, 
%     arXiv:1809.09803 [math.NA]
%<|MERGE_RESOLUTION|>--- conflicted
+++ resolved
@@ -27,13 +27,8 @@
 % vice versa. Finally, for simplicity we define the mean of the distribution
 % to be \(\bf{\mu}=\bf{0}\):
 
-<<<<<<< HEAD
 function demo_normal_probabilities_small(nRep)
 d = 20;  % Dimension of the problem
-=======
-function demo_normal_probabilities_small()
-d = 22;  % Dimension of the problem
->>>>>>> abf9e7e6
 abstol = 1e-3; % User input, absolute error bound
 reltol = 0;  % User input, relative error bound
 mu = zeros(d,1); % Mean of the distribution
@@ -79,7 +74,6 @@
 Ivec(1) = exactsol;
 
 % Solution approx_prob and integration output parameters in out_param
-<<<<<<< HEAD
 for k=1:nRep
   [approx_prob_MC(k,1),out_param_MC(k,1)] = multi_normcdf_cubMC(hyperbox,mu,Sigma,abstol,reltol);
 end
@@ -148,21 +142,6 @@
   num2str(mean(nSampleBayLat(:,1))) ' points.'])
 report_integration_result(abstol,reltol,exactsol,mean(approx_prob_BaySob(:,1)))
 
-=======
-[approx_prob,out_param] = multi_normcdf_cubMC(hyperbox,mu,Sigma,abstol,reltol);
-report_integration_result('Test 1.1','cubMC_g',abstol,reltol,...
-  exactsol,approx_prob,out_param.time,out_param.ntot)
-
-% Solution approx_prob and integration output parameters in out_param
-[approx_prob,out_param] = multi_normcdf_cubSobol(hyperbox,mu,Sigma,abstol,reltol);
-report_integration_result('Test 1.2','cubSobol_g',abstol,reltol,...
-  exactsol,approx_prob,out_param.time,out_param.n)
-
-% Solution approx_prob and integration output parameters in out_param
-[approx_prob,out_param] = multi_normcdf_cubBayes(hyperbox,mu,Sigma,abstol,reltol);
-report_integration_result('Test 1.3','cubBayesLattice_g',abstol,reltol,...
-  exactsol,approx_prob,out_param.time,out_param.n)
->>>>>>> abf9e7e6
 
 %% Second test: \(\Sigma=0.4I_d + 0.6\bf{1}\bf{1}^T\)
 % For this second example, we consider \(\Sigma=0.4I_d + 0.6\bf{1}\bf{1}^T\)
@@ -178,7 +157,6 @@
 Ivec(2) = exactsol;
 
 % Solution approx_prob and integration output parameters in out_param
-<<<<<<< HEAD
 for k=1:nRep
   [approx_prob_MC(k,2),out_param_MC(k,2)] = multi_normcdf_cubMC(hyperbox,mu,Sigma,abstol,reltol);
 end
@@ -286,22 +264,6 @@
 MVNCubExBayesOut(outFileName)
 fprintf('')
 
-=======
-[approx_prob,out_param] = multi_normcdf_cubMC(hyperbox,mu,Sigma,abstol,reltol);
-report_integration_result('Test 2.1','cubMC_g',abstol,reltol,...
-  exactsol,approx_prob,out_param.time,out_param.ntot)
-
-% Solution approx_prob and integration output parameters in out_param
-[approx_prob,out_param] = multi_normcdf_cubSobol(hyperbox,mu,Sigma,abstol,reltol);
-report_integration_result('Test 2.2','cubSobol_g',abstol,reltol,...
-  exactsol,approx_prob,out_param.time,out_param.n)
-
-% Solution approx_prob and integration output parameters in out_param
-[approx_prob,out_param] = multi_normcdf_cubBayes(hyperbox,mu,...
-  Sigma,abstol,reltol);
-report_integration_result('Test 2.3','cubBayesLattice_g',abstol,reltol,...
-  exactsol,approx_prob,out_param.time,out_param.n)
->>>>>>> abf9e7e6
 
 %% Third test: \(\Sigma=0.4I_d + 0.6\bf{1}\bf{1}^T\)
 % For this last example, we consider the same covariance matrix in the
@@ -323,16 +285,11 @@
 % Solution approx_prob and integration output parameters in out_param
 [approx_prob,out_param] = multi_normcdf_cubBayesLat(hyperbox,mu,...
   Sigma,abstol,reltol);
-<<<<<<< HEAD
 disp('Test 3.3: cubBayesLattice_g')
 disp(['Estimated probability with cubBayesLattice_g is: ' num2str(approx_prob)])
 disp(['The algorithm took ' num2str(out_param.time) ' seconds and '...
   num2str(out_param.n) ' points.'])
 fprintf('')
-=======
-report_integration_result('Test 3.3','cubBayesLattice_g',abstol,reltol,...
-  NaN,approx_prob,out_param.time,out_param.n)
->>>>>>> abf9e7e6
 
 %% Appendix: Auxiliary function definitions
 % The following functions are defined for the above test examples.
@@ -469,7 +426,6 @@
     MVNPfunvalfinal = MVNPfunval.*exp(-t.^2/2);
   end
 
-<<<<<<< HEAD
   function report_integration_result(abstol,reltol,exactsol,approx_prob)
     errTol = gail.tolfun(abstol,reltol,1,exactsol,'max');
     errReal = abs(exactsol-approx_prob);
@@ -481,12 +437,6 @@
       disp(['Real error is ' num2str(errReal)...
         ' which is less than the user input tolerance '...
         num2str(errTol) '.'])
-=======
-  function report_integration_result(testId,algo,abstol,reltol,exactsol,approxsol,timeSec,nSample)
-    fprintf('%s: %s\n', testId,algo)
-    fprintf('  Estimated probability: %f \n', approxsol)
-    if ~isnan(exactsol)
-      fprintf('       True probability: %f \n', exactsol)
     end
     fprintf('  The algorithm took %1.3f seconds and %d points \n', timeSec,nSample)
     
@@ -501,7 +451,6 @@
         fprintf('  Real error is %1.3e, which is less than the tolerance %1.3e\n',...
           errReal, errTol)
       end
->>>>>>> abf9e7e6
     end
   end
   
