% WORKOUTS
%
% Folders
%
%   cubMC_workouts                    - workouts of cubMC_g method
%   meanMC_workouts                   - workouts of meanMC_g method
%   univariate_approximation_workouts - workouts of funappx_g method
%   univariate_integration_workouts   - workouts of integral_g method
<<<<<<< HEAD
%   Workout_cubSobol_g                - workouts of cubSobol_g
%   Workout_cubLattice_g              - workouts of cubLattice_g
=======
%   univariate_minimization_workouts  - workouts of funmin_g method
>>>>>>> 0eae7b9f
<|MERGE_RESOLUTION|>--- conflicted
+++ resolved
@@ -6,9 +6,4 @@
 %   meanMC_workouts                   - workouts of meanMC_g method
 %   univariate_approximation_workouts - workouts of funappx_g method
 %   univariate_integration_workouts   - workouts of integral_g method
-<<<<<<< HEAD
-%   Workout_cubSobol_g                - workouts of cubSobol_g
-%   Workout_cubLattice_g              - workouts of cubLattice_g
-=======
-%   univariate_minimization_workouts  - workouts of funmin_g method
->>>>>>> 0eae7b9f
+%   univariate_minimization_workouts  - workouts of funmin_g method