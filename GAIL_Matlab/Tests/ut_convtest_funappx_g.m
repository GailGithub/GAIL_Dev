--- conflicted
+++ resolved
@@ -6,17 +6,6 @@
     function convtest_computationalcost_funappx_g(testCase)
       [npoints,errest,~,npointsglobal,errestglobal,~]=funappx_convtest;
       testCase.verifyGreaterThanOrEqual(npointsglobal,npoints);
-<<<<<<< HEAD
-      testCase.verifyGreaterThanOrEqual(sum(errest<=errestglobal),5);
-    end
-    
-    function convtest_HighAccuracy_funappx_g(testCase)
-       [fappx, result] = funappx_g(@(x)exp(x),'a',-2,'b',2,'ninit',15, 'abstol', 1e-12);
-       x = rand(1000000,1)*(result.b-result.a)+result.a;
-       actualerr = max(abs(fappx(x)-result.f(x)));
-       testCase.verifyLessThanOrEqual(actualerr,result.abstol);
-    end
-=======
       testCase.verifyGreaterThanOrEqual(errest,errestglobal);
     end
   
@@ -25,7 +14,6 @@
 %       testCase.verifyGreaterThanOrEqual(tglobal(5),t(5));
 %       testCase.verifyGreaterThanOrEqual(sum(t<tglobal),5);
 %     end
->>>>>>> 0eae7b9f
     
   end
 end