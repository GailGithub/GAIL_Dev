--- conflicted
+++ resolved
@@ -6,16 +6,11 @@
     function testWorkout_integral_g(testCase)
 %      nrep=10000; nmax=1e7; abstol=1e-8; %for a good table
       nrep=1000; nmax=1e7; abstol=1e-8; %for faster testing
-<<<<<<< HEAD
-      warning('off', 'GAIL:integral_g:spiky')
-=======
->>>>>>> 0eae7b9f
       [succnowarn, succwarn, pfin] = workout_integral_g(nrep,nmax,abstol);
       succrates = succnowarn + succwarn;   
       testCase.verifyGreaterThanOrEqual(succrates,pfin);
       testCase.verifyGreaterThan(succrates(3), succrates(2));
       testCase.verifyGreaterThan(succrates(2), succrates(1));
-      warning('on', 'GAIL:integral_g:spiky')
     end
     
   end
