--- conflicted
+++ resolved
@@ -5,19 +5,11 @@
     
     function cubLattice_AsianSuccessrate(testCase)
       Latticesuccess = RunTestCubatureonGeoAsianCallLattice;
-<<<<<<< HEAD
-      testCase.verifyLessThanOrEqual(0.90,Latticesuccess);
-    end
-    function cubLattice_KesiterSuccessrate(testCase)
-      Latticesuccess = RunTestCubatureonKeisterLattice;
-      testCase.verifyLessThanOrEqual(0.90,Latticesuccess);
-=======
       testCase.verifyLessThanOrEqual(0.93,Latticesuccess);
     end
     function cubLattice_KesiterSuccessrate(testCase)
       Latticesuccess = RunTestCubatureonKeisterLattice;
       testCase.verifyLessThanOrEqual(0.93,Latticesuccess);
->>>>>>> 0eae7b9f
     end
     
   end
