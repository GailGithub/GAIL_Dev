%UT_CONESPAPER unit test for Cone Paper
classdef ut_ConesPaper < matlab.unittest.TestCase

  methods(Test)
             
    function testConepaper_test_integral_g(testCase)
%      nrep=10000; nmax=1e7; abstol=1e-8; %for a good table
      nrep=1000; nmax=1e7; abstol=1e-8; %for faster testing
      [succnowarn, succwarn, pfin] = conepaper_test_integral_g(nrep,nmax,abstol);
      succrates = succnowarn + succwarn;   
      testCase.verifyGreaterThanOrEqual(succrates,pfin);
      testCase.verifyGreaterThan(succrates(3), succrates(2));
      testCase.verifyGreaterThan(succrates(2), succrates(1));
    end
    
    function testConepaper_test_funappx_g(testCase)
%      nrep=10000; nmax=1e7; abstol=1e-8; %for a good table
      nrep=1000; nmax=1e7; abstol=1e-8; %for faster testing
      [succnowarn,succwarn] = conepaper_test_funappx_g(nrep,nmax,abstol);
      succrates = succnowarn + succwarn;   
<<<<<<< HEAD
      testCase.verifyGreaterThanOrEqual(succrates,[0.1,0.5,0.75]);
=======
      testCase.verifyGreaterThanOrEqual(succrates,[0.2,0.5,0.78]);
>>>>>>> 0eae7b9f
    end
  end
end<|MERGE_RESOLUTION|>--- conflicted
+++ resolved
@@ -18,11 +18,7 @@
       nrep=1000; nmax=1e7; abstol=1e-8; %for faster testing
       [succnowarn,succwarn] = conepaper_test_funappx_g(nrep,nmax,abstol);
       succrates = succnowarn + succwarn;   
-<<<<<<< HEAD
-      testCase.verifyGreaterThanOrEqual(succrates,[0.1,0.5,0.75]);
-=======
       testCase.verifyGreaterThanOrEqual(succrates,[0.2,0.5,0.78]);
->>>>>>> 0eae7b9f
     end
   end
 end