<<<<<<< HEAD
%ut_cubSobol_g  unit test for cubSobol_g
classdef ut_cubSobol_g < matlab.unittest.TestCase
  
  methods(Test)
    
    function cubSobol_gOfxsquare(testCase)
      f = @(x) x.^2;
      in_param.abstol = 1e-2;
      hyperbox = [0;1];
      [meanf,out_param] = cubSobol_g(f,hyperbox,in_param);
      exactf = 0.33;
      actualerr = abs(meanf-exactf);
      tolerance = gail.tolfun(out_param.abstol,out_param.reltol,out_param.theta,exactf,out_param.toltype);
      testCase.verifyLessThanOrEqual(actualerr,tolerance);
      testCase.verifyTrue(out_param.d==1);
    end
    
    function cubSobol_gOfexp(testCase)
      f = @(x) exp(x);
      in_param.abstol = 1e-3;
      hyperbox = [0;1];
      [meanf,out_param] = cubSobol_g(f,hyperbox,in_param);
      exactf = exp(1)-1;
      actualerr = abs(meanf-exactf);
      tolerance = gail.tolfun(out_param.abstol,out_param.reltol,out_param.theta,exactf,out_param.toltype);
      testCase.verifyLessThanOrEqual(actualerr,tolerance);
      testCase.verifyTrue(out_param.d==1);
    end
    
    function cubSobol_gOfsin(testCase)
      f = @(x) sin(x);
      in_param.abstol = 1e-3;
      hyperbox = [0;1];
      [meanf,out_param] = cubSobol_g(f,hyperbox,in_param);
      exactf = 1-cos(1);
      actualerr = abs(meanf-exactf);
      tolerance = gail.tolfun(out_param.abstol,out_param.reltol,out_param.theta,exactf,out_param.toltype);
      testCase.verifyLessThanOrEqual(actualerr,tolerance);
      testCase.verifyTrue(out_param.d==1);
    end
    
    function cubSobol_gOfmultierrfun(testCase)
      f = @(x) exp(-x(:,1).^2-x(:,2).^2);
      in_param.abstol = 1e-3;
      hyperbox = [0 0;1 1];
      [meanf,out_param] = cubSobol_g(f,hyperbox,in_param);
      exactf = pi/4*erf(1)^2;
      actualerr = abs(meanf-exactf);
      tolerance = gail.tolfun(out_param.abstol,out_param.reltol,out_param.theta,exactf,out_param.toltype);
      testCase.verifyLessThanOrEqual(actualerr,tolerance);
      testCase.verifyTrue(out_param.d==2);
    end

    function cubSobol_gOfpolycv(testCase)
      f.func = @(x) [10*x(:,1)-5*x(:,2).^2+1*x(:,3).^3, x(:,1), x(:,2).^2];
      f.cv = [8,32/3]; 
      hyperbox= [zeros(1,3);2*ones(1,3)];
      in_param.abstol = 1e-4;
      [meanf,out_param] = cubSobol_g(f,hyperbox,in_param);
      exactf = 128/3;
      actualerr = abs(meanf-exactf);
      tolerance = gail.tolfun(out_param.abstol,out_param.reltol,out_param.theta,exactf,out_param.toltype);
      testCase.verifyLessThanOrEqual(actualerr,tolerance);
      testCase.verifyTrue(out_param.d==3);
    end
    
    function cubSobol_gOfmultierfcv(testCase)
      f.func=@(x) [exp(-x(:,1).^2-x(:,2).^2), exp(-x(:,2).^2), x(:,1).^2.*exp(-x(:,2).^2), x(:,1).^4.*exp(-x(:,2).^2)];
      f.cv=[0.5*sqrt(pi)*erf(1), 1/6*sqrt(pi)*erf(1), 0.1*sqrt(pi)*erf(1)]; 
      in_param.abstol = 1e-4;
      hyperbox = [0 0;1 1];
      [meanf,out_param] = cubSobol_g(f,hyperbox,in_param);
      exactf = pi/4*erf(1)^2;
      actualerr = abs(meanf-exactf);
      tolerance = gail.tolfun(out_param.abstol,out_param.reltol,out_param.theta,exactf,out_param.toltype);
      testCase.verifyLessThanOrEqual(actualerr,tolerance);
      testCase.verifyTrue(out_param.d==2);
    end
%{    
    function cubSobol_gOfgmeanOptcv(testCase)
      %add finance package to path
      packagePath = regexprep(fileparts(which('LICENSE.m')),'GAIL\_Matlab$','DevelopOnly/GAIL_Matlab/Algorithms/Monte_Carlo_Finance/');
      packagePath = genpath(packagePath);
      addpath(packagePath)
      inp.timeDim.timeVector = 1/4:1/4:4/4;%weekly monitor for a month 
      inp.assetParam.initPrice = 120; %initial stock price
      inp.assetParam.interest = 0.01; %risk-free interest rate
      inp.assetParam.volatility = 0.5; %volatility
      inp.payoffParam.strike = 130; %strike price
      inp.payoffParam.barrier = 135; %strike price
      inp.priceParam.absTol = 1e-3; %absolute tolerance of a nickel
      inp.priceParam.relTol = 0; %zero relative tolerance
      inp.priceParam.cubMethod = 'Sobol'; %Sobol sampling
      inp.bmParam.assembleType = 'diff';
      obj = optPrice(inp); %construct an optPrice object
      opt = optPayoff(obj);
      opt.payoffParam = struct( ...
      'optType',{{'gmean','euro'}},...
      'putCallType',{{'call','call'}}); 
      exactOpt = opt.exactPrice;    
      f.func = @(x) genOptPayoffs(opt,x);
      f.cv = exactOpt(2:end); 
      in_param.abstol = inp.priceParam.absTol;
      in_param.reltol = inp.priceParam.relTol;
      hyperbox = [zeros(1,opt.timeDim.nSteps);ones(1,opt.timeDim.nSteps)];;
      exactf = exactOpt(1);
      [meanf,out_param] = cubSobol_g(f,hyperbox,in_param);
      actualerr = abs(meanf-exactf);
      tolerance = gail.tolfun(out_param.abstol,out_param.reltol,out_param.theta,exactf,out_param.toltype);
      testCase.verifyLessThanOrEqual(actualerr,tolerance);
      testCase.verifyTrue(out_param.d==4);
      rmpath(packagePath);
    end
%}
    function cubSobol_gOfwarning(testCase)
        testCase.verifyWarning(@()cubSobol_g,'GAIL:cubSobol_g:fdnotgiven');
    end
    
    function cubSobol_gOdwarning(testCase)
        testCase.verifyWarning(@()cubSobol_g(@(x)x.^2,1.5),'GAIL:cubSobol_g:hyperbox_error1');
    end
    
    function cubSobol_Workouts(testCase)
        [ut_abserr,ut_relerr,abstol,reltol] = Test_cubSobol_g;
        verifyabserr = ut_abserr<=abstol;
        verifyrelerr = ut_relerr<=reltol;
        testCase.verifyTrue(min(min(verifyabserr + verifyrelerr))>0);
    end

  end
end
=======
%ut_cubSobol_g  unit test for cubSobol_g
classdef ut_cubSobol_g < matlab.unittest.TestCase
  
  methods(Test)
    
    function cubSobol_gOfxsquare(testCase)
      f = @(x) x.^2;
      in_param.abstol = 1e-2;
      hyperbox = [0;1];
      [meanf,out_param] = cubSobol_g(f,hyperbox,in_param);
      exactf = 0.33;
      actualerr = abs(meanf-exactf);
      tolerance = gail.tolfun(out_param.abstol,out_param.reltol,out_param.theta,exactf,out_param.toltype);
      testCase.verifyLessThanOrEqual(actualerr,tolerance);
      testCase.verifyTrue(out_param.d==1);
    end
    
    function cubSobol_gOfexp(testCase)
      f = @(x) exp(x);
      in_param.abstol = 1e-3;
      hyperbox = [0;1];
      [meanf,out_param] = cubSobol_g(f,hyperbox,in_param);
      exactf = exp(1)-1;
      actualerr = abs(meanf-exactf);
      tolerance = gail.tolfun(out_param.abstol,out_param.reltol,out_param.theta,exactf,out_param.toltype);
      testCase.verifyLessThanOrEqual(actualerr,tolerance);
      testCase.verifyTrue(out_param.d==1);
    end
    
    function cubSobol_gOfsin(testCase)
      f = @(x) sin(x);
      in_param.abstol = 1e-3;
      hyperbox = [0;1];
      [meanf,out_param] = cubSobol_g(f,hyperbox,in_param);
      exactf = 1-cos(1);
      actualerr = abs(meanf-exactf);
      tolerance = gail.tolfun(out_param.abstol,out_param.reltol,out_param.theta,exactf,out_param.toltype);
      testCase.verifyLessThanOrEqual(actualerr,tolerance);
      testCase.verifyTrue(out_param.d==1);
    end
    
    function cubSobol_gOfmultierrfun(testCase)
      f = @(x) exp(-x(:,1).^2-x(:,2).^2);
      in_param.abstol = 1e-3;
      hyperbox = [0 0;1 1];
      [meanf,out_param] = cubSobol_g(f,hyperbox,in_param);
      exactf = pi/4*erf(1)^2;
      actualerr = abs(meanf-exactf);
      tolerance = gail.tolfun(out_param.abstol,out_param.reltol,out_param.theta,exactf,out_param.toltype);
      testCase.verifyLessThanOrEqual(actualerr,tolerance);
      testCase.verifyTrue(out_param.d==2);
    end

    function cubSobol_gOfpolycv(testCase)
      f.func = @(x) [10*x(:,1)-5*x(:,2).^2+1*x(:,3).^3, x(:,1), x(:,2).^2];
      f.cv = [8,32/3]; 
      hyperbox= [zeros(1,3);2*ones(1,3)];
      in_param.abstol = 1e-4;
      [meanf,out_param] = cubSobol_g(f,hyperbox,in_param);
      exactf = 128/3;
      actualerr = abs(meanf-exactf);
      tolerance = gail.tolfun(out_param.abstol,out_param.reltol,out_param.theta,exactf,out_param.toltype);
      testCase.verifyLessThanOrEqual(actualerr,tolerance);
      testCase.verifyTrue(out_param.d==3);
    end
    
    function cubSobol_gOfmultierfcv(testCase)
      f.func=@(x) [exp(-x(:,1).^2-x(:,2).^2), exp(-x(:,2).^2), x(:,1).^2.*exp(-x(:,2).^2), x(:,1).^4.*exp(-x(:,2).^2)];
      f.cv=[0.5*sqrt(pi)*erf(1), 1/6*sqrt(pi)*erf(1), 0.1*sqrt(pi)*erf(1)]; 
      in_param.abstol = 1e-4;
      hyperbox = [0 0;1 1];
      [meanf,out_param] = cubSobol_g(f,hyperbox,in_param);
      exactf = pi/4*erf(1)^2;
      actualerr = abs(meanf-exactf);
      tolerance = gail.tolfun(out_param.abstol,out_param.reltol,out_param.theta,exactf,out_param.toltype);
      testCase.verifyLessThanOrEqual(actualerr,tolerance);
      testCase.verifyTrue(out_param.d==2);
    end

    function cubSobol_gOfgmeanOptcv(testCase)
      % set up option params
      inp.timeDim.timeVector = 1/4:1/4:4/4;%weekly monitor for a month 
      inp.assetParam.initPrice = 120; %initial stock price
      inp.assetParam.interest = 0.01; %risk-free interest rate
      inp.assetParam.volatility = 0.5; %volatility
      inp.payoffParam.strike = 130; %strike price
      inp.payoffParam.barrier = 135; %strike price
      inp.priceParam.absTol = 1e-3; %absolute tolerance of a nickel
      inp.priceParam.relTol = 0; %zero relative tolerance
      inp.priceParam.cubMethod = 'Sobol'; %Sobol sampling
      inp.bmParam.assembleType = 'diff';
      obj = optPrice(inp); %construct an optPrice object
      opt = optPayoff(obj);
      opt.payoffParam = struct( ...
      'optType',{{'gmean','euro'}},...
      'putCallType',{{'call','call'}}); 
      exactOpt = opt.exactPrice;    
      % define the function
      f.func = @(x) genOptPayoffs(opt,x);
      f.cv = exactOpt(2:end); 
      in_param.abstol = inp.priceParam.absTol;
      in_param.reltol = inp.priceParam.relTol;
      hyperbox = [zeros(1,opt.timeDim.nSteps);ones(1,opt.timeDim.nSteps)];;
      exactf = exactOpt(1);
      [meanf,out_param] = cubSobol_g(f,hyperbox,in_param);
      actualerr = abs(meanf-exactf);
      tolerance = gail.tolfun(out_param.abstol,out_param.reltol,out_param.theta,exactf,out_param.toltype);
      testCase.verifyLessThanOrEqual(actualerr,tolerance);
      testCase.verifyTrue(out_param.d==4);
    end

    function cubSobol_gOfwarning(testCase)
        testCase.verifyWarning(@()cubSobol_g,'GAIL:cubSobol_g:fdnotgiven');
    end
    
    function cubSobol_gOdwarning(testCase)
        testCase.verifyWarning(@()cubSobol_g(@(x)x.^2,1.5),'GAIL:cubSobol_g:hyperbox_error1');
    end
    
    function cubSobol_Workouts(testCase)
        [ut_abserr,ut_relerr,abstol,reltol] = Test_cubSobol_g;
        verifyabserr = ut_abserr<=abstol;
        verifyrelerr = ut_relerr<=reltol;
        testCase.verifyTrue(min(min(verifyabserr + verifyrelerr))>0);
    end

  end
end
>>>>>>> 6a716247
<|MERGE_RESOLUTION|>--- conflicted
+++ resolved
@@ -1,136 +1,3 @@
-<<<<<<< HEAD
-%ut_cubSobol_g  unit test for cubSobol_g
-classdef ut_cubSobol_g < matlab.unittest.TestCase
-  
-  methods(Test)
-    
-    function cubSobol_gOfxsquare(testCase)
-      f = @(x) x.^2;
-      in_param.abstol = 1e-2;
-      hyperbox = [0;1];
-      [meanf,out_param] = cubSobol_g(f,hyperbox,in_param);
-      exactf = 0.33;
-      actualerr = abs(meanf-exactf);
-      tolerance = gail.tolfun(out_param.abstol,out_param.reltol,out_param.theta,exactf,out_param.toltype);
-      testCase.verifyLessThanOrEqual(actualerr,tolerance);
-      testCase.verifyTrue(out_param.d==1);
-    end
-    
-    function cubSobol_gOfexp(testCase)
-      f = @(x) exp(x);
-      in_param.abstol = 1e-3;
-      hyperbox = [0;1];
-      [meanf,out_param] = cubSobol_g(f,hyperbox,in_param);
-      exactf = exp(1)-1;
-      actualerr = abs(meanf-exactf);
-      tolerance = gail.tolfun(out_param.abstol,out_param.reltol,out_param.theta,exactf,out_param.toltype);
-      testCase.verifyLessThanOrEqual(actualerr,tolerance);
-      testCase.verifyTrue(out_param.d==1);
-    end
-    
-    function cubSobol_gOfsin(testCase)
-      f = @(x) sin(x);
-      in_param.abstol = 1e-3;
-      hyperbox = [0;1];
-      [meanf,out_param] = cubSobol_g(f,hyperbox,in_param);
-      exactf = 1-cos(1);
-      actualerr = abs(meanf-exactf);
-      tolerance = gail.tolfun(out_param.abstol,out_param.reltol,out_param.theta,exactf,out_param.toltype);
-      testCase.verifyLessThanOrEqual(actualerr,tolerance);
-      testCase.verifyTrue(out_param.d==1);
-    end
-    
-    function cubSobol_gOfmultierrfun(testCase)
-      f = @(x) exp(-x(:,1).^2-x(:,2).^2);
-      in_param.abstol = 1e-3;
-      hyperbox = [0 0;1 1];
-      [meanf,out_param] = cubSobol_g(f,hyperbox,in_param);
-      exactf = pi/4*erf(1)^2;
-      actualerr = abs(meanf-exactf);
-      tolerance = gail.tolfun(out_param.abstol,out_param.reltol,out_param.theta,exactf,out_param.toltype);
-      testCase.verifyLessThanOrEqual(actualerr,tolerance);
-      testCase.verifyTrue(out_param.d==2);
-    end
-
-    function cubSobol_gOfpolycv(testCase)
-      f.func = @(x) [10*x(:,1)-5*x(:,2).^2+1*x(:,3).^3, x(:,1), x(:,2).^2];
-      f.cv = [8,32/3]; 
-      hyperbox= [zeros(1,3);2*ones(1,3)];
-      in_param.abstol = 1e-4;
-      [meanf,out_param] = cubSobol_g(f,hyperbox,in_param);
-      exactf = 128/3;
-      actualerr = abs(meanf-exactf);
-      tolerance = gail.tolfun(out_param.abstol,out_param.reltol,out_param.theta,exactf,out_param.toltype);
-      testCase.verifyLessThanOrEqual(actualerr,tolerance);
-      testCase.verifyTrue(out_param.d==3);
-    end
-    
-    function cubSobol_gOfmultierfcv(testCase)
-      f.func=@(x) [exp(-x(:,1).^2-x(:,2).^2), exp(-x(:,2).^2), x(:,1).^2.*exp(-x(:,2).^2), x(:,1).^4.*exp(-x(:,2).^2)];
-      f.cv=[0.5*sqrt(pi)*erf(1), 1/6*sqrt(pi)*erf(1), 0.1*sqrt(pi)*erf(1)]; 
-      in_param.abstol = 1e-4;
-      hyperbox = [0 0;1 1];
-      [meanf,out_param] = cubSobol_g(f,hyperbox,in_param);
-      exactf = pi/4*erf(1)^2;
-      actualerr = abs(meanf-exactf);
-      tolerance = gail.tolfun(out_param.abstol,out_param.reltol,out_param.theta,exactf,out_param.toltype);
-      testCase.verifyLessThanOrEqual(actualerr,tolerance);
-      testCase.verifyTrue(out_param.d==2);
-    end
-%{    
-    function cubSobol_gOfgmeanOptcv(testCase)
-      %add finance package to path
-      packagePath = regexprep(fileparts(which('LICENSE.m')),'GAIL\_Matlab$','DevelopOnly/GAIL_Matlab/Algorithms/Monte_Carlo_Finance/');
-      packagePath = genpath(packagePath);
-      addpath(packagePath)
-      inp.timeDim.timeVector = 1/4:1/4:4/4;%weekly monitor for a month 
-      inp.assetParam.initPrice = 120; %initial stock price
-      inp.assetParam.interest = 0.01; %risk-free interest rate
-      inp.assetParam.volatility = 0.5; %volatility
-      inp.payoffParam.strike = 130; %strike price
-      inp.payoffParam.barrier = 135; %strike price
-      inp.priceParam.absTol = 1e-3; %absolute tolerance of a nickel
-      inp.priceParam.relTol = 0; %zero relative tolerance
-      inp.priceParam.cubMethod = 'Sobol'; %Sobol sampling
-      inp.bmParam.assembleType = 'diff';
-      obj = optPrice(inp); %construct an optPrice object
-      opt = optPayoff(obj);
-      opt.payoffParam = struct( ...
-      'optType',{{'gmean','euro'}},...
-      'putCallType',{{'call','call'}}); 
-      exactOpt = opt.exactPrice;    
-      f.func = @(x) genOptPayoffs(opt,x);
-      f.cv = exactOpt(2:end); 
-      in_param.abstol = inp.priceParam.absTol;
-      in_param.reltol = inp.priceParam.relTol;
-      hyperbox = [zeros(1,opt.timeDim.nSteps);ones(1,opt.timeDim.nSteps)];;
-      exactf = exactOpt(1);
-      [meanf,out_param] = cubSobol_g(f,hyperbox,in_param);
-      actualerr = abs(meanf-exactf);
-      tolerance = gail.tolfun(out_param.abstol,out_param.reltol,out_param.theta,exactf,out_param.toltype);
-      testCase.verifyLessThanOrEqual(actualerr,tolerance);
-      testCase.verifyTrue(out_param.d==4);
-      rmpath(packagePath);
-    end
-%}
-    function cubSobol_gOfwarning(testCase)
-        testCase.verifyWarning(@()cubSobol_g,'GAIL:cubSobol_g:fdnotgiven');
-    end
-    
-    function cubSobol_gOdwarning(testCase)
-        testCase.verifyWarning(@()cubSobol_g(@(x)x.^2,1.5),'GAIL:cubSobol_g:hyperbox_error1');
-    end
-    
-    function cubSobol_Workouts(testCase)
-        [ut_abserr,ut_relerr,abstol,reltol] = Test_cubSobol_g;
-        verifyabserr = ut_abserr<=abstol;
-        verifyrelerr = ut_relerr<=reltol;
-        testCase.verifyTrue(min(min(verifyabserr + verifyrelerr))>0);
-    end
-
-  end
-end
-=======
 %ut_cubSobol_g  unit test for cubSobol_g
 classdef ut_cubSobol_g < matlab.unittest.TestCase
   
@@ -258,5 +125,4 @@
     end
 
   end
-end
->>>>>>> 6a716247
+end