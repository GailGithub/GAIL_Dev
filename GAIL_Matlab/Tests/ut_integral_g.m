--- conflicted
+++ resolved
@@ -84,7 +84,6 @@
                 IsLessThanOrEqualTo(out_param.abstol));
             warning('on','GAIL:integral_g:exceedbudget')
 
-<<<<<<< HEAD
         end
         
         
@@ -99,22 +98,6 @@
                 IsLessThanOrEqualTo(abstol));
         end
         
-=======
-        end
-        
-        
-        function testsinefunction(testCase)
-            f=@(x) sin(x);
-            abstol=1e-5;
-            nmax=1e4;
-            actSolution = integral_g(f,'nmax',nmax,'abstol',abstol);
-            expSolution =  0.459697666988838;
-            import matlab.unittest.constraints.IsLessThanOrEqualTo
-            testCase.verifyThat(abs(actSolution-expSolution),...
-                IsLessThanOrEqualTo(abstol));
-        end
-        
->>>>>>> d87a54fc
     end
 end
 
