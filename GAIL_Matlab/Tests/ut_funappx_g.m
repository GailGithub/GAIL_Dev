--- conflicted
+++ resolved
@@ -1,192 +1,3 @@
-<<<<<<< HEAD
-%UT_funappx_g fast unit tests for funappx_g
-classdef ut_funappx_g < matlab.unittest.TestCase
-    
-    methods(Test)
-        function funappx_gofConstantFunction(testCase)
-            f = @(x) 3;
-            in_param.maxiter = 1;
-            in_param.nlo = 3;
-            in_param.nhi = 3;
-            [fappx, result] = funappx_g(f,in_param);
-            testCase.verifyLessThanOrEqual(result.iter, 1);
-            testCase.verifyEqual(result.npoints, 5);
-            x = 0:0.1:1;
-            testCase.verifyLessThanOrEqual(norm(fappx(x)-f(x)), eps);
-        end
-        
-        function funappx_gOfx(testCase)
-            f = @(x) x;
-            in_param.abstol = 10^(-8);
-            in_param.nlo = 10;
-            in_param.nhi = 100;
-            [fappx, result] = funappx_g(f,in_param);
-            x = rand(10000,1);
-            actualerr = max(abs(fappx(x)-f(x)));
-            testCase.verifyLessThanOrEqual(actualerr,in_param.abstol);
-            testCase.verifyLessThanOrEqual(result.iter, 1); 
-        end 
-        
-        function funappx_gOf100000x(testCase)
-            f = @(x) 100000 .* x;
-            in_param.abstol = 10^(-8);
-            in_param.nlo = 5;
-            in_param.nhi = 5;
-            [fappx, result] = funappx_g(f,in_param);
-            x = rand(10000,1);
-            actualerr = max(abs(fappx(x)-f(x)));
-            testCase.verifyLessThanOrEqual(actualerr,in_param.abstol);
-            testCase.verifyLessThanOrEqual(result.iter, 1);
-            testCase.verifyLessThanOrEqual(result.npoints, 5);
-         end
-        
-        function funappx_gOfxsquare(testCase)
-            f = @(x) x.^2;
-            in_param.abstol = 10^(-8);
-            in_param.nlo = 10;
-            in_param.nhi = 100;
-            [fappx, ~] = funappx_g(f,in_param);
-            x = rand(10000,1);
-            actualerr = max(abs(fappx(x)-f(x)));
-            testCase.verifyLessThanOrEqual(actualerr,in_param.abstol);
-        end
-        
-        function funappx_gOfsin(testCase)
-            f = @(x) sin(x);
-            in_param.abstol = 10^(-8);
-            in_param.nlo = 10;
-            in_param.nhi = 10;
-            [fappx, ~] = funappx_g(f,in_param);
-            x = rand(10000,1);
-            actualerr = max(abs(fappx(x)-f(x)));
-            testCase.verifyLessThanOrEqual(actualerr,in_param.abstol);
-        end
-        
-        function funappx_gOfexponential(testCase)
-            f = @(x) exp(-100*(x-0.7).^2);
-            in_param.abstol = 10^(-8);
-            in_param.nlo = 10;
-            in_param.nhi = 100;
-            [fappx, ~] = funappx_g(f,in_param);
-            x = rand(10000,1);
-            actualerr = max(abs(fappx(x)-f(x)));
-            testCase.verifyLessThanOrEqual(actualerr,in_param.abstol);
-        end
-        
-        function funappx_gOfxab(testCase)
-            f = @(x) x;
-            in_param.a = 0;
-            in_param.b = 10;
-            in_param.abstol = 10^(-6);
-            [fappx,result] = funappx_g(f,in_param);
-            x = rand(10000,1)*(result.b-result.a)+result.a;
-            actualerr = max(abs(fappx(x)-f(x)));
-            testCase.verifyLessThanOrEqual(actualerr,in_param.abstol);
-        end
-        
-        function funappx_gOfxsquareab(testCase)
-            f = @(x) x.^2;
-            in_param.a = 0;
-            in_param.b = 0.001;
-            in_param.abstol = 10^(-8);
-            [fappx, result] = funappx_g(f,in_param);
-            x = rand(10000,1)*(result.b-result.a)+result.a;
-            actualerr = max(abs(fappx(x)-f(x)));
-            testCase.verifyLessThanOrEqual(actualerr,in_param.abstol);
-        end
-        
-        function funappx_gOfsinab(testCase)
-            f = @(x) sin(x);
-            in_param.a = 0;
-            in_param.b = 10;
-            in_param.abstol = 10^(-6);
-            in_param.nlo = 10;
-            in_param.nhi = 100;
-            [fappx, result] = funappx_g(f,in_param);
-            x = rand(10000,1)*(result.b-result.a)+result.a;
-            actualerr = max(abs(fappx(x)-f(x)));
-            testCase.verifyLessThanOrEqual(actualerr,in_param.abstol);
-        end
-        
-        function funappx_gOfexponentialab(testCase)
-            f = @(x)  exp(-100*(x-0.7).^2);
-            in_param.a = 0;
-            in_param.b = 10;
-            in_param.abstol = 10^(-6);
-            in_param.nlo = 10;
-            in_param.nhi = 100;
-            [fappx, result] = funappx_g(f,in_param);
-            x = rand(10000,1)*(result.b-result.a)+result.a;
-            actualerr = max(abs(fappx(x)-f(x)));
-            testCase.verifyLessThanOrEqual(actualerr,in_param.abstol);
-        end
-        
-        function funappx_gOfblea(testCase)
-            f = @(x) x.^2;
-            in_param.a = 2;
-            in_param.b = 1;
-            [fappx, result] = testCase.verifyWarning(@()funappx_g(f,in_param),'GAIL:gail1D_in_param:blea');
-            x = rand(10000,1)*(result.b-result.a)+result.a;
-            actualerr = max(abs(fappx(x)-f(x)));
-            testCase.verifyLessThanOrEqual(actualerr,result.abstol);
-        end
-        
-        function funappx_gOfnofunction(testCase)
-            [fappx, result] = testCase.verifyWarning(@()funappx_g,'GAIL:gail_in_param:notfunction');
-            x = rand(10000,1)*(result.b-result.a)+result.a;
-            actualerr = max(abs(fappx(x)-result.f(x)));
-            testCase.verifyLessThanOrEqual(actualerr,result.abstol);
-        end
-        
-        function funappx_gOfbeqa(testCase)
-            f = @(x) x.^2;
-            in_param.a = 1;
-            in_param.b = 1;
-            [fappx, result] = testCase.verifyWarning(@()funappx_g(f,in_param),'GAIL:gail1D_in_param:beqa');
-            x = rand(10000,1)*(result.b-result.a)+result.a;
-            actualerr = max(abs(fappx(x)-f(x)));
-            testCase.verifyLessThanOrEqual(actualerr,result.abstol);
-        end
-        
-        function funappx_gOfexceedbudget(testCase)
-            f = @(x) x.^2;
-            in_param.nmax = 200;
-            [~, result] = testCase.verifyWarning(@()funappx_g(f,in_param),'GAIL:funappx_g:exceedbudget');
-            testCase.verifyLessThanOrEqual(result.npoints,result.nmax);
-            testCase.verifyEqual(result.exitflag,logical([1 0 0 0 0]));
-        end
-        
-        function funappx_gOfexceediter(testCase)
-            f = @(x) x.^2;
-            in_param.maxiter = 2;
-            [~, result] = testCase.verifyWarning(@()funappx_g(f,in_param),'GAIL:funappx_g:exceediter');
-            testCase.verifyEqual(result.maxiter,result.iter);
-        end
-        
-         function funappx_gOnpointsoflinear(testCase)
-            f = @(x) 3*x + 5;
-            in_param.nlo = 5; in_param.nhi =5;
-            [~, result] = funappx_g(f,in_param);
-            testCase.verifyEqual(result.npoints,5);
-         end
-        
-         function funappx_gOnpointsofconstant(testCase)
-            f = @(x) 5;
-            in_param.nlo = 1; in_param.nhi = 1;
-            [~, result] = funappx_g(f,in_param);
-            testCase.verifyEqual(result.npoints,5);
-         end
-         
-         function funappx_gHighAccuracy(testCase)
-            [fappx, result] = funappx_g(@(x)exp(x),'a',-2,'b',2,'nhi',20,'nlo',10, 'abstol', 1e-12);
-            x = rand(1000000,1)*(result.b-result.a)+result.a;
-            actualerr = max(abs(fappx(x)-result.f(x)));
-            testCase.verifyLessThanOrEqual(actualerr,result.abstol);
-        end
-         
-    end
-end
-=======
 %UT_funappx_g fast unit tests for funappx_g
 classdef ut_funappx_g < matlab.unittest.TestCase
     
@@ -366,5 +177,4 @@
         end
          
     end
-end
->>>>>>> 6a716247
+end