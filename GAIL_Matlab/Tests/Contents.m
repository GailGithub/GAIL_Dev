--- conflicted
+++ resolved
@@ -3,34 +3,28 @@
 % Files
 %
 %   dt_funappx_g           - fast doctest for funappx_g
+%   dt_funappxglobal_g     - fast doctest for funappxglobal_g
 %   dt_integral_g          - fast doctest for integral_g
+%   ut_ConesPaper          - long unit tests for Cone Paper
 %   ut_convtest_funappx_g  - unit tests for convergence test of funappx_g
 %   ut_cubLattice_g        - fast unit tests for cubLattice_g
 %   ut_cubMC_g             - fast unit tests for cubMC_g
 %   ut_cubMCabs_g          - fast unit test for cubMCabs_g
 %   ut_cubSobol_g          - fast unit tests for cubSobol_g
+%   ut_funappx01_g         - fast unit tests for funappx01_g
 %   ut_funappx_g           - fast unit tests for funappx_g
+%   ut_funappxglobal_g     - fast unit tests for funappxglobal_g
+%   ut_funmin01_g          - fast unit tests for funmin01_g
 %   ut_funmin_g            - fast unit tests for funmin_g
 %   ut_integral01_g        - fast unit tests for integral01_g
 %   ut_integral_g          - fast unit tests for integral_g
 %   ut_meanMC_g            - fast unit tests for meanMC_g
 %   ut_meanMCabs_g         - fast unit test for meanMCabs_g
+%   ut_meanMCBer_g         - long unit test for meanMCBer_g
 %   ut_Papers_cubLattice_g - unit test for Papers for cubLattice_g
 %   ut_Papers_cubSobol_g   - unit test for Papers for cubSobol_g
+%   ut_thesis_funmin01_g   - long unit tests for funmin01_g thesis
 %   ut_workout_funappx_g   - long unit tests for workoutfunappx_g
+%   ut_workout_funmin_g    - long unit tests for funmin_g workouts
 %   ut_workout_integral_g  - unit test for workout_integral_g
-<<<<<<< HEAD
-%   dt_integral_g          - fast doctest for integral_g
-%   ut_assetPath           - unit tests for object class assetPath
-%   ut_brownianMotion      - unit tests for object class brownianMotion
-%   ut_whiteNoise          - unit tests for object class whiteNoise
-%   ut_funmin_g_end        - unit test for funmin_g at end points
-%   ut_integralsim_g       - unit test for integralsim_g
-%   ut_integral_g          - unit test for integral_g
-%   ut_save_eps            - ut_save_eps unit tests for gail.save_eps
-%   ut_save_mat            - ut_save_mat unit tests for gail.save_mat
-%   ut_stochProcess        - unit tests for object class stochProcess
-%
-=======
 
->>>>>>> 0eae7b9f
