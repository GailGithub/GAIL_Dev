function [q,out_param,y,kappanumap] = cubLattice_g(varargin)
%CUBLATTICE_G Quasi-Monte Carlo method using rank-1 Lattices cubature
%over a d-dimensional region to integrate within a specified generalized
%error tolerance with guarantees under Fourier coefficients cone decay
%assumptions.
%
%   [q,out_param] = CUBLATTICE_G(f,hyperbox) estimates the integral of f
%   over the d-dimensional region described by hyperbox, and with an error
%   guaranteed not to be greater than a specific generalized error tolerance,
%   tolfun:=max(abstol,reltol*| integral(f) |). Input f is a function handle. f should
%   accept an n x d matrix input, where d is the dimension and n is the
%   number of points being evaluated simultaneously. When measure is 'uniform',
%   The input hyperbox is a 2 x d matrix, where the first row corresponds
%   to the lower limits and the second row corresponds to the upper limits
%   of the integral. When measure is 'uniform ball' or 'uniform sphere',
%   the input hyperbox is a vector with d+1 elements, where the first d
%   values correspond to the center of the ball and the last value
%   corresponds to the radius of the ball. For these last two measures, a user can
%   optionally specify what transformation should be used in order to get a
%   uniform distribution on a ball. When measure is 'uniform ball_box',
%   the box-to-ball transformation, which gets a set of points uniformly
%   distributed on a ball from a set of points uniformly distributed on a
%   box, will be used. When measure is 'uniform ball_normal',
%   the normal-to-ball transformation, which gets a set of points uniformly
%   distributed on a ball from a set of points normally distributed on the
%   space, will be used. Similarly, the measures 'uniform sphere_box'
%   and 'uniform sphere_normal' can be used to specify the
%   desired transformations. The default transformations are the box-to-ball
%   and the box-to-sphere transformations, depending on the region of
%   integration.
%   Given the construction of our Lattices, d must be a positive integer
<<<<<<< HEAD
%   with 1<=d<=600.
%
=======
%   with 1 <= d <= 600.
% 
>>>>>>> c8a5956d
%   q = CUBLATTICE_G(f,hyperbox,measure,abstol,reltol)
%   estimates the integral of f over the hyperbox. The answer
%   is given within the generalized error tolerance tolfun. All parameters
%   should be input in the order specified above. If an input is not specified,
%   the default value is used. Note that if an input is not specified,
%   the remaining tail cannot be specified either. Inputs f and hyperbox
%   are required. The other optional inputs are in the correct order:
%   measure,abstol,reltol,shift,mmin,mmax,fudge, and transform.
%
%   q = CUBLATTICE_G(f,hyperbox,'measure',measure,'abstol',abstol,'reltol',reltol)
%   estimates the integral of f over the hyperbox. The answer
%   is given within the generalized error tolerance tolfun. All the field-value
%   pairs are optional and can be supplied in any order. If an input is not
%   specified, the default value is used.
%
%   q = CUBLATTICE_G(f,hyperbox,in_param) estimates the integral of f over the
%   hyperbox. The answer is given within the generalized error tolerance tolfun.
%
%   Input Arguments
%
%     f --- the integrand whose input should be a matrix n x d where n is
%     the number of data points and d the dimension, which cannot be
%     greater than 600. By default f is f=@ x.^2.
%
%     hyperbox --- the integration region defined by its bounds. When measure
%     is 'uniform' or 'normal', hyperbox must be a 2 x d matrix, where the
%     first row corresponds to the lower limits and the second row corresponds
%     to the upper limits of the integral. When measure is 'uniform ball'
%     or 'uniform sphere', the input hyperbox is a vector with d+1 elements,
%     where the first d values correspond to the center of the ball and the
%     last value corresponds to the radius of the ball. The default value
%     is [0;1].
%
%     in_param.measure --- for f(x)*mu(dx), we can define mu(dx) to be the
%     measure of a uniformly distributed random variable in the hyperbox
%     or normally distributed with covariance matrix I_d. The possible
%     values are 'uniform', 'normal', 'uniform ball', 'uniform ball_box',
%     'uniform ball_normal', 'uniform sphere', 'uniform sphere_box' and
%     'uniform sphere_normal'. For 'uniform', the hyperbox must be a finite
%     volume, for 'normal', the hyperbox can only be defined as
%     (-Inf,Inf)^d and, for 'uniform ball' or 'uniform sphere', hyperbox
%     must have finite values for the coordinates of the center and a
%     finite positive value for the radius. By default it is 'uniform'.
%
%     in_param.abstol --- the absolute error tolerance, abstol>=0. By
%     default it is 1e-4. For pure absolute tolerance, set in_param.reltol
%     = 0.
%
%     in_param.reltol --- the relative error tolerance, which should be
%     in [0,1]. Default value is 1e-2. For pure absolute tolerance, set
%     in_param.abstol = 0.
%
%   Optional Input Arguments
%
%     in_param.shift --- the Rank-1 lattices can be shifted to avoid the
%     origin or other particular points. The shift is a vector in [0,1)^d.
%     By default we consider a shift uniformly sampled from [0,1)^d.
%
%     in_param.mmin --- the minimum number of points to start is 2^mmin.
%     The cone condition on the Fourier coefficients decay requires a
%     minimum number of points to start. The advice is to consider at least
%     mmin=10. mmin needs to be a positive integer with mmin<=mmax. By
%     default it is 10.
%
%     in_param.mmax --- the maximum budget is 2^mmax. By construction of
%     our Lattices generator, mmax is a positive integer such that
%     mmin<=mmax. mmax should not be bigger than the gail.lattice_gen
%     allows. The default value is 20.
%
%     in_param.fudge --- the positive function multiplying the finite
%     sum of Fast Fourier coefficients specified in the cone of functions.
%     This input is a function handle. The fudge should accept an array of
%     nonnegative integers being evaluated simultaneously. For more
%     technical information about this parameter, refer to the references.
%     By default it is @(m) 5*2.^-m.
%
%     in_param.transform --- the algorithm is defined for continuous
%     periodic functions. If the input function f is not, there are 5
%     types of transform to periodize it without modifying the result.
%     By default it is the Baker's transform. The options are:
%       id : no transformation.
%       Baker : Baker's transform or tent map in each coordinate. Preserving
%                 only continuity but simple to compute. Chosen by default.
%       C0 : polynomial transformation only preserving continuity.
%       C1 : polynomial transformation preserving the first derivative.
%       C1sin : Sidi's transform with sine, preserving the first derivative.
%                 This is in general a better option than 'C1'.
%
%   Output Arguments
%
%     q --- the estimated value of the integral.
%
%     out_param.d --- dimension over which the algorithm integrated.
%
%     out_param.n --- number of Rank-1 lattice points used for computing
%     the integral of f.
%
%     out_param.bound_err --- predicted bound on the error based on the cone
%     condition. If the function lies in the cone, the real error will be
%     smaller than generalized tolerance.
%
%     out_param.time --- time elapsed in seconds when calling cubLattice_g.
%
%     out_param.exitflag --- this is a binary vector stating whether
%     warning flags arise. These flags tell about which conditions make the
%     final result certainly not guaranteed. One flag is considered arisen
%     when its value is 1. The following list explains the flags in the
%     respective vector order:
%
%                       1 : If reaching overbudget. It states whether
%                       the max budget is attained without reaching the
%                       guaranteed error tolerance.
%
%                       2 : If the function lies outside the cone. In
%                       this case, results are not guaranteed. Note that
%                       this parameter is computed on the transformed
%                       function, not the input function. For more
%                       information on the transforms, check the input
%                       parameter in_param.transform; for information about
%                       the cone definition, check the article mentioned
%                       below.
%
%  Guarantee
% This algorithm computes the integral of real valued functions in [0,1)^d
% with a prescribed generalized error tolerance. The Fourier coefficients
% of the integrand are assumed to be absolutely convergent. If the
% algorithm terminates without warning messages, the output is given with
% guarantees under the assumption that the integrand lies inside a cone of
% functions. The guarantee is based on the decay rate of the Fourier
% coefficients. For integration over domains other than [0,1]^d, this cone
% condition applies to f \circ \psi (the composition of the
% functions) where \psi is the transformation function for [0,1]^d to
% the desired region. For more details on how the cone is defined, please
% refer to the references below.
%
%  Examples
%
% Example 1:
% Estimate the integral with integrand f(x) = x1.*x2 in the interval [0,1)^2:
%
%   f = @(x) prod(x,2); hyperbox = [zeros(1,2);ones(1,2)];
%   q = cubLattice_g(f,hyperbox,'uniform',1e-5,0,'transform','C1sin'); exactsol = 1/4;
%   check = abs(exactsol-q) < 1e-5
% check = 1
%
% Example 2:
% Estimate the integral with integrand f(x) = x1.^2.*x2.^2.*x3.^2
% in the interval R^3 where x1, x2 and x3 are normally distributed:
%
%   f = @(x) x(:,1).^2.*x(:,2).^2.*x(:,3).^2; hyperbox = [-inf(1,3);inf(1,3)];
%   q = cubLattice_g(f,hyperbox,'normal',1e-3,1e-3,'transform','C1sin','shift',2^(-25)*ones(1,3)); exactsol = 1;
%   check = abs(exactsol-q) < max(1e-3,1e-3*abs(exactsol))
% check = 1
%
%
% Example 3:
% Estimate the integral with integrand f(x) = exp(-x1^2-x2^2) in the
% interval [-1,2)^2:
%
%   f = @(x) exp(-x(:,1).^2-x(:,2).^2); hyperbox = [-ones(1,2);2*ones(1,2)];
%   q = cubLattice_g(f,hyperbox,'uniform',1e-3,1e-2,'transform','C1'); exactsol = (sqrt(pi)/2*(erf(2)+erf(1)))^2;
% check = abs(exactsol-q) < max(1e-3,1e-2*abs(exactsol))
% check = 1
%
%
% Example 4:
% Estimate the price of an European call with S0=100, K=100, r=sigma^2/2,
% sigma=0.05 and T=1.
%
%   f = @(x) exp(-0.05^2/2)*max(100*exp(0.05*x)-100,0); hyperbox = [-inf(1,1);inf(1,1)];
%   q = cubLattice_g(f,hyperbox,'normal',1e-4,1e-2,'transform','C1sin'); price = normcdf(0.05)*100 - 0.5*100*exp(-0.05^2/2);
%   check = abs(price-q) < max(1e-4,1e-2*abs(price))
% check = 1
%
%
% Example 5:
% Estimate the integral with integrand f(x) = 8*x1.*x2.*x3.*x4.*x5 in the interval
% [0,1)^5 with pure absolute error 1e-5.
%
%   f = @(x) 8*prod(x,2); hyperbox = [zeros(1,5);ones(1,5)];
%   q = cubLattice_g(f,hyperbox,'uniform',1e-5,0); exactsol = 1/4;
%   check = abs(exactsol-q) < 1e-5
% check = 1
%
%
% Example 6:
% Estimate the integral with integrand f(x) = 3./(5-4*(cos(2*pi*x))) in the interval
% [0,1) with pure absolute error 1e-5.
%
%   f = @(x) 3./(5-4*(cos(2*pi*x))); hyperbox = [0;1];
%   q = cubLattice_g(f,hyperbox,'uniform',1e-5,0,'transform','id'); exactsol = 1;
%   check = abs(exactsol-q) < 1e-5
% check = 1
%
%
% Example 7:
% Estimate the integral with integrand f(x) = x1^2+x2^2 over the disk with
% center (0,0) and radius 1 with pure absolute error 1e-4, where x is a vector x = [x1 x2].
%
%   f = @(x) x(:,1).^2+x(:,2).^2; hyperbox = [0,0,1];
%   q = cubLattice_g(f,hyperbox,'uniform ball','abstol',1e-4,'reltol',0); exactsol = pi/2;
%   check = abs(exactsol-q) < 1e-4
% check = 1
% 
%
%   See also CUBSOBOL_G, CUBMC_G, MEANMC_G, INTEGRAL_G
%
%  References
%
%   [1] Lluis Antoni Jimenez Rugama and Fred J. Hickernell, "Adaptive
%   multidimensional integration based on rank-1 lattices," Monte Carlo and
%   Quasi-Monte Carlo  Methods: MCQMC, Leuven, Belgium, April 2014 (R. Cools
%   and D. Nuyens, eds.), Springer Proceedings in Mathematics and Statistics,
%   vol. 163, Springer-Verlag, Berlin, 2016, arXiv:1411.1966, pp. 407-422.
%
%   [2] Sou-Cheng T. Choi, Fred J. Hickernell, Yuhan Ding, Lan Jiang,
%   Lluis Antoni Jimenez Rugama, Xin Tong, Yizhi Zhang and Xuan Zhou,
%   GAIL: Guaranteed Automatic Integration Library (Version 2.2)
%   [MATLAB Software], 2017. Available from http://gailgithub.github.io/GAIL_Dev/
%
%   [3] Sou-Cheng T. Choi, "MINRES-QLP Pack and Reliable Reproducible
%   Research via Supportable Scientific Software," Journal of Open Research
%   Software, Volume 2, Number 1, e22, pp. 1-7, 2014.
%
%   [4] Sou-Cheng T. Choi and Fred J. Hickernell, "IIT MATH-573 Reliable
%   Mathematical Software" [Course Slides], Illinois Institute of
%   Technology, Chicago, IL, 2013. Available from
%   http://gailgithub.github.io/GAIL_Dev/
%
%   [5] Daniel S. Katz, Sou-Cheng T. Choi, Hilmar Lapp, Ketan Maheshwari,
%   Frank Loffler, Matthew Turk, Marcus D. Hanwell, Nancy Wilkins-Diehr,
%   James Hetherington, James Howison, Shel Swenson, Gabrielle D. Allen,
%   Anne C. Elster, Bruce Berriman, Colin Venters, "Summary of the First
%   Workshop On Sustainable Software for Science: Practice And Experiences
%   (WSSSPE1)," Journal of Open Research Software, Volume 2, Number 1, e6,
%   pp. 1-21, 2014.
%
%   [6] Fang, K.-T., & Wang, Y. (1994). Number-theoretic Methods in
%   Statistics. London, UK: CHAPMAN & HALL
%
%   If you find GAIL helpful in your work, please support us by citing the
%   above papers, software, and materials.
%

t_start = tic;
%% Initial important cone factors and Check-initialize parameters
r_lag = 4; %distance between coefficients summed and those computed
[f,hyperbox,out_param, cv] = cubLattice_g_param(r_lag,varargin{:});

%------------------------------------------------------------------------------
% TRANSFORMATION

%changing the integrand and the hyperbox when measure is uniform ball or
%sphere by applying the appropriate transformation
if strcmpi(out_param.measure,'uniform ball') || strcmpi(out_param.measure,'uniform sphere')% using uniformly distributed samples on a ball or sphere
    if strcmp(out_param.measure,'uniform sphere') && out_param.transf == 1 %box-to-sphere transformation
        out_param.d = out_param.d + 1; % changing out_param.d to the dimension of the sphere
        out_param.shift = [out_param.shift rand];
    end
    
    if strcmpi(out_param.measure,'uniform ball')% using the formula of the volume of a ball
        volume = ((2.0*pi^(out_param.d/2.0))/(out_param.d*gamma(out_param.d/2.0)))*out_param.radius^out_param.d; %volume of a d-dimentional ball
    else % using the formula of the volume of a sphere
        volume = ((2.0*pi^(out_param.d/2.0))/(gamma(out_param.d/2.0)))*out_param.radius^(out_param.d - 1); %volume of a d-dimentional sphere
    end
    
    if out_param.transf == 1 % box-to-ball or box-to-sphere transformation should be used
        if out_param.d == 1 % It is not necessary to multiply the function f by the volume, since no transformation is being made
            hyperbox = [hyperbox - out_param.radius; hyperbox + out_param.radius];% for one dimension, the ball is actually an interval
            out_param.measure = 'uniform';% then a uniform distribution on a box can be used
        else
            if strcmpi(out_param.measure,'uniform ball') % box-to-ball transformation
                f = @(t) f(gail.domain_balls_spheres.ball_psi_1(t, out_param.d, out_param.radius, hyperbox))*volume;% the psi function is the transformation
            else %  % box-to-sphere transformation
                f = @(t) f(gail.domain_balls_spheres.sphere_psi_1(t, out_param.d, out_param.radius, hyperbox))*volume;% the psi function is the transformation
                out_param.d = out_param.d - 1;% the box-to-sphere transformation takes points from a (d-1)-dimensional box to a d-dimensional sphere
                out_param.shift = out_param.shift(1:end-1);
            end
            hyperbox = [zeros(1, out_param.d); ones(1, out_param.d)];% the hyperbox must be the domain of the transformation, which is a unit box
            out_param.measure = 'uniform';% then a uniform distribution on a box can be used
        end
    else % normal-to-ball or normal-to-sphere transformation should be used
        if strcmpi(out_param.measure,'uniform ball') % normal-to-ball transformation
            f = @(t) f(gail.domain_balls_spheres.ball_psi_2(t, out_param.d, out_param.radius, hyperbox))*volume;% the psi function is the transformation
        else % normal-to-sphere transformation
            f = @(t) f(gail.domain_balls_spheres.sphere_psi_2(t, out_param.d, out_param.radius, hyperbox))*volume;% the psi function is the transformation
        end
        hyperbox = bsxfun(@plus, zeros(2, out_param.d), [-inf; inf]);% the hyperbox must be the domain of the transformation, which is a this unit box
        out_param.measure = 'normal';% then a normal distribution can be used
    end
end

%------------------------------------------------------------------------------
% Minimum gathering of points
l_star = out_param.mmin - r_lag; % Minimum gathering of points for the sums of DFT
omg_circ = @(m) 2.^(-m);
omg_hat = @(m) out_param.fudge(m)/((1+out_param.fudge(r_lag))*omg_circ(r_lag));

% intialize CV param, redefine target function
mu=0;beta=0;
if cv.J % if using control variates(f is structure), redefine f
    mu = f.cv; f = f.func;
end

if strcmp(out_param.measure,'normal')
    f=@(x) f(gail.stdnorminv(x));
elseif strcmp(out_param.measure,'uniform')
    Cnorm = prod(hyperbox(2,:)-hyperbox(1,:));
    f=@(x) Cnorm*f(bsxfun(@plus,hyperbox(1,:),bsxfun(@times,(hyperbox(2,:)-hyperbox(1,:)),x))); % a + (b-a)x = u
end

if strcmp(out_param.transform,'Baker')
    f=@(x) f(1-2*abs(x-1/2)); % Baker's transform
elseif strcmp(out_param.transform,'C0')
    f=@(x) f(3*x.^2-2*x.^3).*prod(6*x.*(1-x),2); % C^0 transform
elseif strcmp(out_param.transform,'C1')
    f=@(x) f(x.^3.*(10-15*x+6*x.^2)).*prod(30*x.^2.*(1-x).^2,2); % C^1 transform
elseif strcmp(out_param.transform,'C1sin')
    f=@(x) f(x-sin(2*pi*x)/(2*pi)).*prod(1-cos(2*pi*x),2); % Sidi C^1 transform
end

%% Main algorithm - Preallocation
Stilde=zeros(out_param.mmax-out_param.mmin+1,1); %initialize sum of DFT terms
CStilde_low = -inf(1,out_param.mmax-l_star+1); %initialize various sums of DFT terms for necessary conditions
CStilde_up = inf(1,out_param.mmax-l_star+1); %initialize various sums of DFT terms for necessary conditions
errest=zeros(out_param.mmax-out_param.mmin+1,1); %initialize error estimates
appxinteg=zeros(out_param.mmax-out_param.mmin+1,1); %initialize approximations to integral
exit_len = 2;
out_param.exit=false(1,exit_len); %we start the algorithm with all warning flags down

%% Initial points and FFT
out_param.n=2^out_param.mmin; %total number of points to start with
n0=out_param.n; %initial number of points
xpts=mod(bsxfun(@plus, gail.lattice_gen(1,n0,out_param.d), out_param.shift),1); %grab Lattice points
y=f(xpts); %evaluate integrand
yval=y;

% evaluate integrand
if cv.J==0 % no control variates
    y = f(xpts); yval = y;
else  % using control variates
    ycv = f(xpts);
    y = ycv(:,1); yval = y;
    yg = ycv(:,2:end); yvalg = yg;
end

%% ########################################################################
%  ########################################################################

%% Compute initial FFT
for l=0:out_param.mmin-1
    nl=2^l;
    nmminlm1=2^(out_param.mmin-l-1);
    ptind=repmat([true(nl,1); false(nl,1)],nmminlm1,1);
    coef=exp(-2*pi()*sqrt(-1)*(0:nl-1)'/(2*nl));
    coefv=repmat(coef,nmminlm1,1);
    
    evenval=y(ptind);
    oddval=y(~ptind);
    y(ptind)=(evenval+coefv.*oddval)/2;
    y(~ptind)=(evenval-coefv.*oddval)/2;
    
    if cv.J
        evenval=yg(ptind, (1:cv.J));
        oddval=yg(~ptind, (1:cv.J));
        yg(ptind, (1:cv.J))=(evenval+coefv.*oddval)/2;
        yg(~ptind, (1:cv.J))=(evenval-coefv.*oddval)/2;
        
    end
    % y now contains the FFT coefficients
    
end
%% Approximate integral
q=mean(yval)+mu*beta;

%% Create kappanumap implicitly from the data
kappanumap=(1:out_param.n)'; %initialize map
for l=out_param.mmin-1:-1:1
    nl=2^l;
    oldone=abs(y(kappanumap(2:nl))); %earlier values of kappa, don't touch first one
    newone=abs(y(kappanumap(nl+2:2*nl))); %later values of kappa,
    flip=find(newone>oldone); %which in the pair are the larger ones
    if ~isempty(flip)
        flipall=bsxfun(@plus,flip,0:2^(l+1):2^out_param.mmin-1);
        flipall=flipall(:);
        temp=kappanumap(nl+1+flipall); %then flip
        kappanumap(nl+1+flipall)=kappanumap(1+flipall); %them
        kappanumap(1+flipall)=temp; %around
    end
end

%% If using control variates, find optimal beta
if cv.J
    X = yg(kappanumap(2^(out_param.mmin-r_lag-1)+1:end), (1:cv.J));
    Y = y(kappanumap(2^(out_param.mmin-r_lag-1)+1:end));
    beta = X \ Y;
    out_param.beta = beta;
    yval = ycv(:,1) - ycv(:,2:end)*beta;% get new function value
    y = y-yg*beta;% redefine function
    
    %% rebuild kappa map
    kappanumap=(1:out_param.n)'; %initialize map
    for l=out_param.mmin-1:-1:1
        nl=2^l;
        oldone=abs(y(kappanumap(2:nl)));
        newone=abs(y(kappanumap(nl+2:2*nl)));
        flip=find(newone>oldone);
        if ~isempty(flip)
            flipall=bsxfun(@plus,flip,0:2^(l+1):2^out_param.mmin-1);
            flipall=flipall(:);
            temp=kappanumap(nl+1+flipall); %then flip
            kappanumap(nl+1+flipall)=kappanumap(1+flipall); %them
            kappanumap(1+flipall)=temp; %around
        end
    end
end


%% Compute Stilde (1)
nllstart=int64(2^(out_param.mmin-r_lag-1));
Stilde(1)=sum(abs(y(kappanumap(nllstart+1:2*nllstart))));
out_param.bound_err=out_param.fudge(out_param.mmin)*Stilde(1);
errest(1)=out_param.bound_err;

% Necessary conditions
for l = l_star:out_param.mmin % Storing the information for the necessary conditions
    C_low = 1/(1+omg_hat(out_param.mmin-l)*omg_circ(out_param.mmin-l));
    C_up = 1/(1-omg_hat(out_param.mmin-l)*omg_circ(out_param.mmin-l));
    CStilde_low(l-l_star+1) = max(CStilde_low(l-l_star+1),C_low*sum(abs(y(kappanumap(2^(l-1)+1:2^l)))));
    if (omg_hat(out_param.mmin-l)*omg_circ(out_param.mmin-l) < 1)
        CStilde_up(l-l_star+1) = min(CStilde_up(l-l_star+1),C_up*sum(abs(y(kappanumap(2^(l-1)+1:2^l)))));
    end
end
if any(CStilde_low(:) > CStilde_up(:))
    out_param.exit(2) = true;
end

% Check the end of the algorithm
q = q - errest(1)*(max(out_param.abstol, out_param.reltol*abs(q + errest(1)))...
    - max(out_param.abstol, out_param.reltol*abs(q - errest(1))))/...
    (max(out_param.abstol, out_param.reltol*abs(q + errest(1)))...
    + max(out_param.abstol, out_param.reltol*abs(q - errest(1)))); % Optimal estimator

q=q(1);
appxinteg(1)=q;

is_done = false;
if 4*errest(1)^2/(max(out_param.abstol, out_param.reltol*abs(q + errest(1)))...
        + max(out_param.abstol, out_param.reltol*abs(q - errest(1))))^2 <= 1
    out_param.time=toc(t_start);
    is_done = true;
elseif out_param.mmin == out_param.mmax % We are on our max budget and did not meet the error condition => overbudget
    out_param.exit(1) = true;
    is_done = true;
end


%% Loop over m
for m=out_param.mmin+1:out_param.mmax
    if is_done,
        break;
    end
    
    out_param.n=2^m;
    mnext=m-1;
    nnext=2^mnext;
    xnext=mod(bsxfun(@plus, gail.lattice_gen(nnext+1,2*nnext,out_param.d), out_param.shift),1);
    n0=n0+nnext;
    
    % check for using control variates or not
    if cv.J == 0
        ynext = f(xnext); yval=[yval; ynext];
    else
        ycvnext = f(xnext);
        ynext = ycvnext(:,1) - ycvnext(:,2:end)*beta;
        yval=[yval; ynext];
    end
    
    %% Compute initial FFT on next points
    % Not updating beta
    if out_param.betaUpdate==0
        for l=0:mnext-1
            nl=2^l;
            nmminlm1=2^(mnext-l-1);
            ptind=repmat([true(nl,1); false(nl,1)],nmminlm1,1);
            coef=exp(-2*pi()*sqrt(-1)*(0:nl-1)'/(2*nl));
            coefv=repmat(coef,nmminlm1,1);
            evenval=ynext(ptind);
            oddval=ynext(~ptind);
            ynext(ptind)=(evenval+coefv.*oddval)/2;
            ynext(~ptind)=(evenval-coefv.*oddval)/2;
        end
        
        %Compute FFT on all points
        y=[y;ynext];
        nl=2^mnext;
        ptind=[true(nl,1); false(nl,1)];
        coef=exp(-2*pi()*sqrt(-1)*(0:nl-1)'/(2*nl));
        coefv=repmat(coef,nmminlm1,1);
        evenval=y(ptind);
        oddval=y(~ptind);
        y(ptind)=(evenval+coefv.*oddval)/2;
        y(~ptind)=(evenval-coefv.*oddval)/2;
        
        % Update kappanumap
        kappanumap=[kappanumap; 2^(m-1)+kappanumap]; %initialize map
        for l=m-1:-1:m-r_lag
            nl=2^l;
            oldone=abs(y(kappanumap(2:nl))); %earlier values of kappa, don't touch first one
            newone=abs(y(kappanumap(nl+2:2*nl))); %later values of kappa,
            flip=find(newone>oldone);
            if ~isempty(flip)
                flipall=bsxfun(@plus,flip,0:2^(l+1):2^m-1);
                flipall=flipall(:);
                temp=kappanumap(nl+1+flipall);
                kappanumap(nl+1+flipall)=kappanumap(1+flipall);
                kappanumap(1+flipall)=temp;
            end
        end
        
        % Updating beta
    else
        disp("UPDATING BETA");
        ycv = [ycv;ycvnext];y = ycv(:,1);yg = ycv(:,2:end);
        
        %% compute FFT
%         y=[y;ynext];
%         nl=2^mnext;
%         ptind=[true(nl,1); false(nl,1)];
%         coef=exp(-2*pi()*sqrt(-1)*(0:nl-1)'/(2*nl));
%         coefv=repmat(coef,nmminlm1,1);
%         evenval=y(ptind);
%         oddval=y(~ptind);
%         y(ptind)=(evenval+coefv.*oddval)/2;
%         y(~ptind)=(evenval-coefv.*oddval)/2;
        
        for l=0:m-1
            nl=2^l;
            nmminlm1=2^(m-l-1);
            ptind=repmat([true(nl,1); false(nl,1)],nmminlm1,1);
            evenval=y(ptind);
            oddval=y(~ptind);
            coef=exp(-2*pi()*sqrt(-1)*(0:nl-1)'/(2*nl));
            coefv=repmat(coef,nmminlm1,1);
            y(ptind)=(evenval+coefv.*oddval)/2;
            y(~ptind)=(evenval-coefv.*oddval)/2;
            evenval=yg(ptind, (1:cv.J));
            oddval=yg(~ptind, (1:cv.J));
            yg(ptind, (1:cv.J))=(evenval+coefv.*oddval)/2;
            yg(~ptind, (1:cv.J))=(evenval-coefv.*oddval)/2;
        end
        
        X = yg(kappanumap(2^(m-r_lag-1)+1:end), (1:cv.J));
        Y = y(kappanumap(2^(m-r_lag-1)+1:end));
        beta = X \ Y;
        out_param.beta = [out_param.beta;beta];
        yval = ycv(:,1) - ycv(:,2:end)*beta;
        y = y-yg*beta;
        
        %% update kappamap
        kappanumap=[kappanumap; 2^(m-1)+kappanumap]; %initialize map
        for l=m-1:-1:m-r_lag
            nl=2^l;
            oldone=abs(y(kappanumap(2:nl))); %earlier values of kappa, don't touch first one
            newone=abs(y(kappanumap(nl+2:2*nl))); %later values of kappa,
            flip=find(newone>oldone);
            if ~isempty(flip)
                flipall=bsxfun(@plus,flip,0:2^(l+1):2^m-1);
                flipall=flipall(:);
                temp=kappanumap(nl+1+flipall);
                kappanumap(nl+1+flipall)=kappanumap(1+flipall);
                kappanumap(1+flipall)=temp;
            end
        end
        
    end
    
    %% Compute Stilde (2)
    nllstart=int64(2^(m-r_lag-1));
    meff=m-out_param.mmin+1;
    Stilde(meff)=sum(abs(y(kappanumap(nllstart+1:2*nllstart))));
    out_param.bound_err=out_param.fudge(m)*Stilde(meff);
    errest(meff)=out_param.bound_err;
    
    % Necessary conditions
    for l = l_star:m % Storing the information for the necessary conditions
        C_low = 1/(1+omg_hat(m-l)*omg_circ(m-l));
        C_up = 1/(1-omg_hat(m-l)*omg_circ(m-l));
        CStilde_low(l-l_star+1) = max(CStilde_low(l-l_star+1),C_low*sum(abs(y(kappanumap(2^(l-1)+1:2^l)))));
        if (omg_hat(m-l)*omg_circ(m-l) < 1)
            CStilde_up(l-l_star+1) = min(CStilde_up(l-l_star+1),C_up*sum(abs(y(kappanumap(2^(l-1)+1:2^l)))));
        end
    end
    
    if any(CStilde_low(:) > CStilde_up(:))
        out_param.exit(2) = true;
    end
    
    %% Approximate integral
   q=mean(yval)+mu*beta;
    
    % Check the end of the algorithm
    q = q - errest(meff)*(max(out_param.abstol, out_param.reltol*abs(q + errest(meff)))...
        - max(out_param.abstol, out_param.reltol*abs(q - errest(meff))))/...
        (max(out_param.abstol, out_param.reltol*abs(q + errest(meff)))...
        + max(out_param.abstol, out_param.reltol*abs(q - errest(meff)))); % Optimal estimator
    appxinteg(meff)=q;
    
    if 4*errest(meff)^2/(max(out_param.abstol, out_param.reltol*abs(q + errest(meff)))...
            + max(out_param.abstol, out_param.reltol*abs(q - errest(meff))))^2 <= 1
        out_param.time=toc(t_start);
        is_done = true;
    elseif m == out_param.mmax % We are on our max budget and did not meet the error condition => overbudget
        out_param.exit(1) = true;
    end
end

% Decode the exit structure
exit_str=2.^(0:exit_len-1).*out_param.exit;
exit_str(out_param.exit==0)=[];
if numel(exit_str)==0;
    out_param.exitflag=0;
else
    out_param.exitflag=exit_str;
end

out_param = rmfield(out_param,'exit');
out_param.time=toc(t_start);

end


%% Parsing for the input of cubLattice_g
function [f,hyperbox, out_param,cv] = cubLattice_g_param(r_lag,varargin)

% Default parameter values
default.hyperbox = [zeros(1,1);ones(1,1)];% default hyperbox
default.measure  = 'uniform';
default.transf = 1;% default transformation (box-to-ball or box-to-sphere)
default.radius = 1;% radius of the ball or sphere
default.abstol  = 1e-4;
default.reltol  = 1e-2;
default.shift  = rand;
default.mmin  = 10;
default.mmax  = 20;
default.fudge = @(m) 5*2.^-m;
default.transform = 'Baker';
default.betaUpdate=0;

% two data structures for function: function || structure(using CV)
validf = @(x) gail.isfcn(x) || isstruct(x);

if numel(varargin)<2
    help cubLattice_g
    warning('GAIL:cubLattice_g:fdnotgiven',...
        'At least, function f and hyperbox need to be specified. Example for f(x)=x^2:')
    f = @(x) x.^2;
    out_param.f=f;
    hyperbox = default.hyperbox;
else
    f = varargin{1};
    if ~validf(f)
        warning('GAIL:cubLattice_g:fnotfcn',...
            'The given input f should be a function, or a structure in required form.' )
        f = @(x) x.^2;
        out_param.f=f;
        hyperbox = default.hyperbox;
    elseif numel(varargin) == 2
        out_param.f=f;
        hyperbox = varargin{2};
        if ~isnumeric(hyperbox) || ~(size(hyperbox,1)==2) || ~(size(hyperbox,2)<601)
            warning('GAIL:cubLattice_g:hyperbox_error1',...
                'The hyperbox must be a real matrix of size 2xd where d can not be greater than 600. Example for f(x)=x^2:')
            f = @(x) x.^2;
            out_param.f=f;
            hyperbox = default.hyperbox;
        end
    else
        out_param.f = f;
        hyperbox = varargin{2}; % hyperbox validation will be done above
        default.shift = rand(1, size(hyperbox, 2)); % The shift needs to take the dimension of the problem
    end
end

validvarargin=numel(varargin)>2;
if validvarargin
    in3=varargin(3:end);
    for j=1:numel(varargin)-2
        validvarargin=validvarargin && (isnumeric(in3{j}) ...
            || ischar(in3{j}) || isstruct(in3{j}) || gail.isfcn(in3{j}));
    end
    if ~validvarargin
        warning('GAIL:cubLattice_g:validvarargin','Optional parameters must be numeric or strings. We will use the default optional parameters.')
    end
    in3=varargin{3};
end

MATLABVERSION = gail.matlab_version;
if MATLABVERSION >= 8.3
    f_addParamVal = @addParameter;
else
    f_addParamVal = @addParamValue;
end

if ~validvarargin
    out_param.measure = default.measure;
    out_param.abstol = default.abstol;
    out_param.reltol = default.reltol;
    out_param.shift = default.shift;
    out_param.mmin = default.mmin;
    out_param.mmax = default.mmax;
    out_param.fudge = default.fudge;
    out_param.transform = default.transform;
    out_param.betaUpdate=default.betaUpdate;
else
    p = inputParser;
    addRequired(p,'f', validf);
    addRequired(p,'hyperbox',@isnumeric);
    if isnumeric(in3) || ischar(in3)
        addOptional(p,'measure',default.measure,...
            @(x) any(validatestring(x, {'uniform','normal','uniform ball',...
            'uniform ball_box','uniform ball_normal','uniform sphere',...
            'uniform sphere_box','uniform sphere_normal'})));
        addOptional(p,'abstol',default.abstol,@isnumeric);
        addOptional(p,'reltol',default.reltol,@isnumeric);
        addOptional(p,'shift',default.shift,@isnumeric);
        addOptional(p,'mmin',default.mmin,@isnumeric);
        addOptional(p,'mmax',default.mmax,@isnumeric);
        addOptional(p,'fudge',default.fudge,@gail.isfcn);
        addOptional(p,'transform',default.transform,...
            @(x) any(validatestring(x, {'id','Baker','C0','C1','C1sin'})));
        addOptional(p,'betaUpdate',default.betaUpdate,@isnumeric);
        
    else
        if isstruct(in3) %parse input structure
            p.StructExpand = true;
            p.KeepUnmatched = true;
        end
        f_addParamVal(p,'measure',default.measure,...
            @(x) any(validatestring(x, {'uniform','normal','uniform ball',...
            'uniform ball_box','uniform ball_normal','uniform sphere',...
            'uniform sphere_box','uniform sphere_normal'})));
        f_addParamVal(p,'abstol',default.abstol,@isnumeric);
        f_addParamVal(p,'reltol',default.reltol,@isnumeric);
        f_addParamVal(p,'shift',default.shift,@isnumeric);
        f_addParamVal(p,'mmin',default.mmin,@isnumeric);
        f_addParamVal(p,'mmax',default.mmax,@isnumeric);
        f_addParamVal(p,'fudge',default.fudge,@gail.isfcn);
        f_addParamVal(p,'transform',default.transform,...
            @(x) any(validatestring(x, {'id','Baker','C0','C1','C1sin'})));
        f_addParamVal(p,'betaUpdate',default.betaUpdate,@isnumeric);
        
    end
    parse(p,f,hyperbox,varargin{3:end});
    out_param = p.Results;
end

% get the number of control variates
if ~isstruct(f) %  not using control variates
    cv.J = 0;
else % using control variates, checking mu
    if isnumeric(f.cv)
        cv.J = size(f.cv,2);
    else
        warning('GAIL:cubLattice_g:controlvariates_error1',...
            'f.cv should be numerical values');
    end
end

% Force measure to be one of the allowed ones
if ~(strcmp(out_param.measure,'uniform') || strcmp(out_param.measure,'normal') || ...
        strcmp(out_param.measure,'uniform ball') || ...
        strcmp(out_param.measure,'uniform ball_box') || ...
        strcmp(out_param.measure,'uniform ball_normal') || ...
        strcmp(out_param.measure,'uniform sphere') || ...
        strcmp(out_param.measure,'uniform sphere_box') || ...
        strcmp(out_param.measure,'uniform sphere_normal'))
    warning('GAIL:cubLattice_g:notmeasure',['Given measure is not allowed.' ...
        ' Using default measure ' num2str(default.measure)])
    out_param.measure = default.measure;
end

% simplifying out_param.measure and storing which transformation should be
% applied
if strcmp(out_param.measure,'uniform ball') || strcmp(out_param.measure,'uniform sphere')
    out_param.transf = default.transf;
elseif strcmp(out_param.measure,'uniform ball_box')
    out_param.transf = 1; % one means from a box
    out_param.measure = 'uniform ball';
elseif strcmp(out_param.measure,'uniform ball_normal')
    out_param.transf = 2; % two means from normal
    out_param.measure = 'uniform ball';
elseif strcmp(out_param.measure,'uniform sphere_box')
    out_param.transf = 1;
    out_param.measure = 'uniform sphere';
elseif strcmp(out_param.measure,'uniform sphere_normal')
    out_param.transf = 2;
    out_param.measure = 'uniform sphere';
end

%validating hyperbox
if strcmp(out_param.measure,'uniform') || strcmp(out_param.measure,'normal') % 'uniform box' or 'normal box'
    out_param.d = size(hyperbox,2);
    if ~isnumeric(hyperbox) || ~(size(hyperbox,1)==2) || ~(out_param.d<1111)
        warning('GAIL:cubLattice_g:hyperbox_error2',...
            'When measure is ''uniform'' or ''normal'', the hyperbox must be a real matrix of size 2 x d where d can not be greater than 1111. Example for f(x)=x^2 over [0,1]:')
        f = @(x) x.^2;
        out_param.f=f;
        hyperbox = default.hyperbox;
        out_param.d = size(hyperbox,2);
        out_param.measure = default.measure;
    end
else % 'uniform ball' or 'uniform sphere'
    out_param.d = size(hyperbox,2);
    if ~isnumeric(hyperbox) || ~(size(hyperbox,1)==1) || ~(out_param.d<1112) % size(hyperbox,2) is actually equal to d+1 (the extra value is the radius)
        warning('GAIL:cubLattice_g:hyperbox_error3',...
            'When measure is ''uniform ball'' or ''uniform sphere'', the hyperbox must be a real matrix of size 1 x (d+1) where d can not be greater than 1111.  Example for f(x)=x^2 over [0,1]:')
        f = @(x) x.^2;
        out_param.f=f;
        hyperbox = default.hyperbox;
        out_param.d = size(hyperbox,2);
        out_param.measure = default.measure;
    end
    
    out_param.radius = hyperbox(out_param.d);
    hyperbox = hyperbox(:,1:out_param.d-1); % removing the last value is the radius, which is the radius
    out_param.d = out_param.d - 1; % storing the rigth dimension of the ball or sphere
    out_param.shift = out_param.shift(1:end-1);
    
    if strcmp(out_param.measure,'uniform ball') && out_param.d <= 0
        warning('GAIL:cubLattice_g:dimensionequalszero',...
            'When measure is ''uniform ball'', the number of dimentions must be a positive values.  Example for f(x)=x^2 over [0,1]:')
        f = @(x) x.^2;
        out_param.f=f;
        hyperbox = default.hyperbox;
        out_param.d = size(hyperbox,2);
        out_param.measure = default.measure;
    end
    
    if strcmp(out_param.measure,'uniform sphere') && out_param.d <= 1
        warning('GAIL:cubLattice_g:dimensionsmallerthan2',...
            'When measure is ''uniform sphere'', the number of dimentions must be at least 2.  Example for f(x)=x^2 over [0,1]:')
        f = @(x) x.^2;
        out_param.f=f;
        hyperbox = default.hyperbox;
        out_param.d = size(hyperbox,2);
        out_param.measure = default.measure;
    end
    
    if ~isfinite(out_param.radius) || out_param.radius <= 0.0
        warning('GAIL:cubLattice_g:infiniteradius',...
            'When measure is ''uniform ball'' or ''uniform sphere'', the radius must a finite positive real number. Default value for the radius will be used:')
        out_param.radius = default.radius;
    end
    
    if strcmp(out_param.measure,'uniform sphere') && out_param.transf == 1 % box-to-sphere transformation
        % setting out_param.d to be the dimension of the box over which the
        % integral will actually be computed
        out_param.d = out_param.d - 1;
        out_param.shift = out_param.shift(1:end-1);
    end
end

% Force absolute tolerance greater than 0
if (out_param.abstol < 0 )
    warning('GAIL:cubLattice_g:abstolnonpos',['Absolute tolerance cannot be negative.' ...
        ' Using default absolute tolerance ' num2str(default.abstol)])
    out_param.abstol = default.abstol;
end

% Force relative tolerance greater than 0 and smaller than 1
if (out_param.reltol < 0) || (out_param.reltol > 1)
    warning('GAIL:cubLattice_g:reltolnonunit',['Relative tolerance should be chosen in [0,1].' ...
        ' Using default relative tolerance ' num2str(default.reltol)])
    out_param.reltol = default.reltol;
end

% Checks if shift is a vector in [0,1)^d
if ~(all(out_param.shift < 1) && all(out_param.shift >= 0) && size(out_param.shift, 2) == out_param.d)
    warning('GAIL:cubLattice_g:shift',['The shift should be a vector ' ...
        'of size 1 x d in [0,1)^d.' ...
        ' Using default shift ' num2str(default.shift)])
    out_param.shift = default.shift;
end

% Force mmin to be integer greater than 0
if (~gail.isposint(out_param.mmin) || ~(out_param.mmin < out_param.mmax+1))
    warning('GAIL:cubLattice_g:lowmmin',['The minimum starting exponent ' ...
        'should be an integer greater than 0 and smaller or equal than the maxium.' ...
        ' Using default mmin ' num2str(default.mmin)])
    out_param.mmin = default.mmin;
end

% Force mmin to be integer greater than r_lag (so that l_star=mmin-r_lag>=0)
if out_param.mmin < r_lag
    warning('GAIL:cubLattice_g:lowmminrlag',['The minimum starting exponent ' ...
        'should be at least ' num2str(r_lag) '.' ...
        ' Using default mmin ' num2str(default.mmin)])
    out_param.mmin = default.mmin;
end

% Force exponent budget number of points be a positive integer greater than
% or equal to mmin an smaller than 20
if ~(gail.isposint(out_param.mmax) && out_param.mmax>=out_param.mmin)
    warning('GAIL:cubLattice_g:wrongmmax',['The maximum exponent for the budget should be an integer bigger than mmin and smaller than the allowed by gail.lattice_gen.' ...
        ' Using default mmax ' num2str(default.mmax)])
    out_param.mmax = default.mmax;
end

% Force fudge factor to be greater than 0
if ~((gail.isfcn(out_param.fudge) && (out_param.fudge(1)>0)))
    warning('GAIL:cubLattice_g:fudgenonpos',['The fudge factor should be a positive function.' ...
        ' Using default fudge factor ' func2str(default.fudge)])
    out_param.fudge = default.fudge;
end

% Force transform to only be id, Baker, C0, C1 or C1sin
if ~(strcmp(out_param.transform,'id') || strcmp(out_param.transform,'Baker') || strcmp(out_param.transform,'C0') || strcmp(out_param.transform,'C1') || strcmp(out_param.transform,'C1sin') )
    warning('GAIL:cubLattice_g:notmeasure',['The periodizing transformations can only be id, Baker, C0, C1 or C1sin.' ...
        ' Using default error tolerance ' num2str(default.transform)])
    out_param.transform = default.transform;
end

% Checking on pure absolute/relative error
if (out_param.abstol==0) && (out_param.reltol==0)
    warning('GAIL:cubLattice_g:tolzeros',['Absolute and relative error tolerances can not be simultaniusly 0.' ...
        ' Using default absolute tolerance ' num2str(default.abstol) ' and relative tolerance ' num2str(default.reltol)])
    out_param.abstol = default.abstol;
    out_param.reltol = default.reltol;
end

% Checking on the hyperbox given the measure
if (strcmp(out_param.measure,'uniform')) && ~all(all(isfinite(hyperbox)))
    warning('GAIL:cubLattice_g:hyperboxnotfinite',['If uniform measure, hyperbox must be of finite volume.' ...
        ' Using default hyperbox:'])
    disp([zeros(1,out_param.d);ones(1,out_param.d)])
    hyperbox = [zeros(1,out_param.d);ones(1,out_param.d)];
end
if (strcmp(out_param.measure,'normal')) && (any(any(isfinite(hyperbox)))>0)
    warning('GAIL:cubLattice_g:hyperboxfinite',['If normal measure, hyperbox must be defined as (-Inf,Inf)^d.' ...
        ' Using default hyperbox:'])
    disp([-inf*ones(1,out_param.d);inf*ones(1,out_param.d)])
    hyperbox = [-inf*ones(1,out_param.d);inf*ones(1,out_param.d)];
end
if (strcmp(out_param.measure,'normal')) && (any(hyperbox(1,:)==hyperbox(2,:)) || any(hyperbox(1,:)>hyperbox(2,:)))
    warning('GAIL:cubLattice_g:hyperboxnormalwrong',['If normal measure, hyperbox must be defined as (-Inf,Inf)^d.' ...
        ' Using default hyperbox:'])
    disp([-inf*ones(1,out_param.d);inf*ones(1,out_param.d)])
    hyperbox = [-inf*ones(1,out_param.d);inf*ones(1,out_param.d)];
end
if (strcmp(out_param.measure,'uniform ball') || strcmp(out_param.measure,'uniform sphere'))...
        && ~all(all(isfinite(hyperbox)))
    warning('GAIL:cubLattice_g:infinitecoordinateforthecenter',['If uniform ball or sphere measure, all the coordinates of the center must be finite.' ...
        ' Using the origin as the center:'])
    % out_param.d should not be used here because this variable stores the
    % dimension of the box over which the integral will actually be
    % computed, whih may be different from the dimesion of the sphere
    hyperbox = zeros(1,size(hyperbox,2));
end
end<|MERGE_RESOLUTION|>--- conflicted
+++ resolved
@@ -29,13 +29,8 @@
 %   and the box-to-sphere transformations, depending on the region of
 %   integration.
 %   Given the construction of our Lattices, d must be a positive integer
-<<<<<<< HEAD
-%   with 1<=d<=600.
-%
-=======
 %   with 1 <= d <= 600.
 % 
->>>>>>> c8a5956d
 %   q = CUBLATTICE_G(f,hyperbox,measure,abstol,reltol)
 %   estimates the integral of f over the hyperbox. The answer
 %   is given within the generalized error tolerance tolfun. All parameters
@@ -63,7 +58,7 @@
 %     hyperbox --- the integration region defined by its bounds. When measure
 %     is 'uniform' or 'normal', hyperbox must be a 2 x d matrix, where the
 %     first row corresponds to the lower limits and the second row corresponds
-%     to the upper limits of the integral. When measure is 'uniform ball'
+%     to the upper limits of the integral. When measure is 'uniform ball' 
 %     or 'uniform sphere', the input hyperbox is a vector with d+1 elements,
 %     where the first d values correspond to the center of the ball and the
 %     last value corresponds to the radius of the ball. The default value
@@ -175,19 +170,19 @@
 %
 % Example 1:
 % Estimate the integral with integrand f(x) = x1.*x2 in the interval [0,1)^2:
-%
-%   f = @(x) prod(x,2); hyperbox = [zeros(1,2);ones(1,2)];
-%   q = cubLattice_g(f,hyperbox,'uniform',1e-5,0,'transform','C1sin'); exactsol = 1/4;
-%   check = abs(exactsol-q) < 1e-5
+% 
+% >> f = @(x) prod(x,2); hyperbox = [zeros(1,2);ones(1,2)]; 
+% >> q = cubLattice_g(f,hyperbox,'uniform',1e-5,0,'transform','C1sin'); exactsol = 1/4;
+% >> check = abs(exactsol-q) < 1e-5
 % check = 1
 %
 % Example 2:
 % Estimate the integral with integrand f(x) = x1.^2.*x2.^2.*x3.^2
 % in the interval R^3 where x1, x2 and x3 are normally distributed:
-%
-%   f = @(x) x(:,1).^2.*x(:,2).^2.*x(:,3).^2; hyperbox = [-inf(1,3);inf(1,3)];
-%   q = cubLattice_g(f,hyperbox,'normal',1e-3,1e-3,'transform','C1sin','shift',2^(-25)*ones(1,3)); exactsol = 1;
-%   check = abs(exactsol-q) < max(1e-3,1e-3*abs(exactsol))
+% 
+% >> f = @(x) x(:,1).^2.*x(:,2).^2.*x(:,3).^2; hyperbox = [-inf(1,3);inf(1,3)];
+% >> q = cubLattice_g(f,hyperbox,'normal',1e-3,1e-3,'transform','C1sin','shift',2^(-25)*ones(1,3)); exactsol = 1;
+% >> check = abs(exactsol-q) < max(1e-3,1e-3*abs(exactsol))
 % check = 1
 %
 %
@@ -204,20 +199,20 @@
 % Example 4:
 % Estimate the price of an European call with S0=100, K=100, r=sigma^2/2,
 % sigma=0.05 and T=1.
-%
-%   f = @(x) exp(-0.05^2/2)*max(100*exp(0.05*x)-100,0); hyperbox = [-inf(1,1);inf(1,1)];
-%   q = cubLattice_g(f,hyperbox,'normal',1e-4,1e-2,'transform','C1sin'); price = normcdf(0.05)*100 - 0.5*100*exp(-0.05^2/2);
-%   check = abs(price-q) < max(1e-4,1e-2*abs(price))
+% 
+% >> f = @(x) exp(-0.05^2/2)*max(100*exp(0.05*x)-100,0); hyperbox = [-inf(1,1);inf(1,1)];
+% >> q = cubLattice_g(f,hyperbox,'normal',1e-4,1e-2,'transform','C1sin'); price = normcdf(0.05)*100 - 0.5*100*exp(-0.05^2/2);
+% >> check = abs(price-q) < max(1e-4,1e-2*abs(price))
 % check = 1
 %
 %
 % Example 5:
 % Estimate the integral with integrand f(x) = 8*x1.*x2.*x3.*x4.*x5 in the interval
 % [0,1)^5 with pure absolute error 1e-5.
-%
-%   f = @(x) 8*prod(x,2); hyperbox = [zeros(1,5);ones(1,5)];
-%   q = cubLattice_g(f,hyperbox,'uniform',1e-5,0); exactsol = 1/4;
-%   check = abs(exactsol-q) < 1e-5
+% 
+% >> f = @(x) 8*prod(x,2); hyperbox = [zeros(1,5);ones(1,5)];
+% >> q = cubLattice_g(f,hyperbox,'uniform',1e-5,0); exactsol = 1/4;
+% >> check = abs(exactsol-q) < 1e-5
 % check = 1
 %
 %
@@ -234,12 +229,11 @@
 % Example 7:
 % Estimate the integral with integrand f(x) = x1^2+x2^2 over the disk with
 % center (0,0) and radius 1 with pure absolute error 1e-4, where x is a vector x = [x1 x2].
-%
-%   f = @(x) x(:,1).^2+x(:,2).^2; hyperbox = [0,0,1];
-%   q = cubLattice_g(f,hyperbox,'uniform ball','abstol',1e-4,'reltol',0); exactsol = pi/2;
-%   check = abs(exactsol-q) < 1e-4
+% 
+% >> f = @(x) x(:,1).^2+x(:,2).^2; hyperbox = [0,0,1];
+% >> q = cubLattice_g(f,hyperbox,'uniform ball','abstol',1e-4,'reltol',0); exactsol = pi/2;
+% >> check = abs(exactsol-q) < 1e-4
 % check = 1
-% 
 %
 %   See also CUBSOBOL_G, CUBMC_G, MEANMC_G, INTEGRAL_G
 %
