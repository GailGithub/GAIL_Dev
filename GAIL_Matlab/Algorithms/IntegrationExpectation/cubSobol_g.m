function [q,out_param,y,kappanumap] = cubSobol_g(varargin)
%CUBSOBOL_G Quasi-Monte Carlo method using Sobol' cubature over the
%d-dimensional region to integrate within a specified generalized error
%tolerance with guarantees under Walsh-Fourier coefficients cone decay
%assumptions
%
%   [q,out_param] = CUBSOBOL_G(f,hyperbox) estimates the integral of f
%   over the d-dimensional region described by hyperbox, and with an error
%   guaranteed not to be greater than a specific generalized error tolerance,
%   tolfun:=max(abstol,reltol*| integral(f) |). Input f is a function handle. f should
%   accept an n x d matrix input, where d is the dimension and n is the 
%   number of points being evaluated simultaneously. When measure is 'uniform',
%   The input hyperbox is a 2 x d matrix, where the first row corresponds
%   to the lower limits and the second row corresponds to the upper limits
%   of the integral. When measure is 'uniform ball' or 'uniform sphere',
%   the input hyperbox is a vector with d+1 elements, where the first d 
%   values correspond to the center of the ball and the last value
%   corresponds to the radius of the ball. For these last two measures, a user can
%   optionally specify what transformation should be used in order to get a
%   uniform distribution on a ball. When measure is 'uniform ball_box',
%   the box-to-ball transformation, which gets a set of points uniformly
%   distributed on a ball from a set of points uniformly distributed on a
%   box, will be used. When measure is 'uniform ball_normal', the
%   normal-to-ball transformation, which gets a set of points uniformly 
%   distributed on a ball from a set of points normally distributed on the
%   space, will be used. Similarly, the measures 'uniform sphere_box'
%   and 'uniform sphere_normal' can be used to specify the
%   desired transformations. The default transformations are the box-to-ball
%   and the box-to-sphere transformations, depending on the region of
%   integration.
%   Given the construction of Sobol' sequences, d must be
%   a positive integer with 1 <= d<= 1111.
%
%   q = CUBSOBOL_G(f,hyperbox,measure,abstol,reltol)
%   estimates the integral of f over the hyperbox. The answer
%   is given within the generalized error tolerance tolfun. All parameters
%   should be input in the order specified above. If an input is not specified,
%   the default value is used. Note that if an input is not specified,
%   the remaining tail cannot be specified either. Inputs f and hyperbox 
%   are required. The other optional inputs are in the correct order:
%   measure,abstol,reltol,mmin,mmax,and fudge.
%
%   q = CUBSOBOL_G(f,hyperbox,'measure',measure,'abstol',abstol,'reltol',reltol)
%   estimates the integral of f over the hyperbox. The answer
%   is given within the generalized error tolerance tolfun. All the field-value
%   pairs are optional and can be supplied in any order. If an input is not
%   specified, the default value is used.
%
%   q = CUBSOBOL_G(f,hyperbox,in_param) estimates the integral of f over the
%   hyperbox. The answer is given within the generalized error tolerance tolfun.
% 
%   Input Arguments
%
%     f --- the integrand whose input should be a matrix n x d where n is
%     the number of data points and d the dimension, which cannot be
%     greater than 1111. By default f is f=@ x.^2.
%      
%       --- if using control variates, f needs to be a structure with two fields:
%     First field: 'func', need to be a function handle with n x (J+1) 
%     dimension outputs, where J is the number of control variates. 
%     First column is the output of target function, next J columns are
%     the outputs of control variates.
%     Second field: 'cv', need to be a 1 x J vector that stores the 
%     exact means of control variates in the same order from 
%     the function handle. For examples of how to use control variates, 
%     please check Example 7 below. 
%
%     hyperbox --- the integration region defined by its bounds. When measure
%     is 'uniform' or 'normal', hyperbox must be a 2 x d matrix, where the
%     first row corresponds to the lower limits and the second row corresponds
%     to the upper limits of the integral. When measure is 'uniform ball' 
%     or 'uniform sphere', the input hyperbox is a vector with d+1 elements,
%     where the first d values correspond to the center of the ball and the
%     last value corresponds to the radius of the ball. The default value
%     is [0;1].
%
%     in_param.measure --- for f(x)*mu(dx), we can define mu(dx) to be the
%     measure of a uniformly distributed random variable in the hyperbox
%     or normally distributed with covariance matrix I_d. The possible
%     values are 'uniform', 'normal', 'uniform ball', 'uniform ball_box',
%     'uniform ball_normal', 'uniform sphere', 'uniform sphere_box' and
%     'uniform sphere_normal'. For 'uniform', the hyperbox must be a
%     finite volume, for 'normal', the hyperbox can only be defined as
%     (-Inf,Inf)^d and, for 'uniform ball' or 'uniform sphere', hyperbox
%     must have finite values for the coordinates of the center and a
%     finite positive value for the radius. By default it is 'uniform'. 
%
%     in_param.abstol --- the absolute error tolerance, abstol>=0. By 
%     default it is 1e-4. For pure absolute tolerance, set in_param.reltol
%     = 0.
%
%     in_param.reltol --- the relative error tolerance, which should be
%     in [0,1]. Default value is 1e-2. For pure absolute tolerance, set
%     in_param.abstol = 0.
% 
%   Optional Input Arguments
% 
%     in_param.mmin --- the minimum number of points to start is 2^mmin.
%     The cone condition on the Fourier coefficients decay requires a
%     minimum number of points to start. The advice is to consider at least
%     mmin=10. mmin needs to be a positive integer with mmin<=mmax. By
%     default it is 10.
%
%     in_param.mmax --- the maximum budget is 2^mmax. By construction of
%     the Sobol' generator, mmax is a positive integer such that
%     mmin<=mmax<=53. The default value is 24.
%
%     in_param.fudge --- the positive function multiplying the finite 
%     sum of Fast Walsh Fourier coefficients specified in the cone of functions.
%     This input is a function handle. The fudge should accept an array of
%     nonnegative integers being evaluated simultaneously. For more
%     technical information about this parameter, refer to the references.
%     By default it is @(m) 5*2.^-m.
%
%     in_param.scramble --- boolean which allows to choose Owen scrambled
%     Sobol' sequences. By default it is true.
%
%     in_param.betaUpdate--- this input decides whether to update beta during each
%     iteration when using control variates. With value 0 beta is not updated. 
%     If betaUpdate = 1, beta is updated. By default, betaUpdate = 0.
%
%   Output Arguments
%
%     q --- the estimated value of the integral.
%
%     out_param.d --- dimension over which the algorithm integrated.
%
%     out_param.n --- number of Sobol' points used for computing the
%     integral of f.
%
%     out_param.bound_err --- predicted bound on the error based on the cone
%     condition. If the function lies in the cone, the real error will be
%     smaller than generalized tolerance.
%
%     out_param.time --- time elapsed in seconds when calling cubSobol_g.
%     
%     out_param.beta --- the value of beta when using control variates
%     as in f-(h-Ih)beta, if using 'betaUpdate' option, beta is a vector 
%     storing value of each iteration. 
%
%     y --- fast transform coefficients of the input function.
%
%     kappanumap --- wavenumber mapping used in the error bound.
%
%     out_param.exitflag --- this is a binary vector stating whether
%     warning flags arise. These flags tell about which conditions make the
%     final result certainly not guaranteed. One flag is considered arisen
%     when its value is 1. The following list explains the flags in the
%     respective vector order:
%
%                       1 : If reaching overbudget. It states whether
%                       the max budget is attained without reaching the
%                       guaranteed error tolerance.
%      
%                       2 : If the function lies outside the cone. In
%                       this case, results are not guaranteed. For more
%                       information about the cone definition, check the
%                       article mentioned below.
% 
%  Guarantee
% This algorithm computes the integral of real valued functions in [0,1)^d
% with a prescribed generalized error tolerance. The Walsh-Fourier
% coefficients of the integrand are assumed to be absolutely convergent. If
% the algorithm terminates without warning messages, the output is given
% with guarantees under the assumption that the integrand lies inside a
% cone of functions. The guarantee is based on the decay rate of the
% Walsh-Fourier coefficients. For integration over domains other than
% [0,1]^d, this cone condition applies to f \circ \psi (the
% composition of the functions) where \psi is the transformation
% function for [0,1]^d to the desired region. For more details on how the
% cone is defined, please refer to the references below.
% 
%  Examples
% 
% Example 1:
% Estimate the integral with integrand f(x) = x1.*x2 in the interval [0,1)^2:
% 
% >> f = @(x) prod(x,2); hyperbox = [zeros(1,2);ones(1,2)]; 
% >> q = cubSobol_g(f,hyperbox,'uniform',1e-5,0); exactsol = 1/4;
% >> check = double(abs(exactsol-q) < 1e-5)
% check = 1
% 
% 
% Example 2:
% Estimate the integral with integrand f(x) = x1.^2.*x2.^2.*x3.^2
% in the interval R^3 where x1, x2 and x3 are normally distributed:
% 
% >> f = @(x) x(:,1).^2.*x(:,2).^2.*x(:,3).^2; hyperbox = [-inf(1,3);inf(1,3)];
% >> q = cubSobol_g(f,hyperbox,'normal',1e-3,1e-3); exactsol = 1;
% >> check = double(abs(exactsol-q) < max(1e-3,1e-3*abs(exactsol)))
% check = 1
% 
% 
% Example 3: 
% Estimate the integral with integrand f(x) = exp(-x1^2-x2^2) in the
% interval [-1,2)^2:
% 
% >> f = @(x) exp(-x(:,1).^2-x(:,2).^2); hyperbox = [-ones(1,2);2*ones(1,2)];
% >> q = cubSobol_g(f,hyperbox,'uniform',1e-3,1e-2); exactsol = (sqrt(pi)/2*(erf(2)+erf(1)))^2;
% >> check = double(abs(exactsol-q) < max(1e-3,1e-2*abs(exactsol)))
% check = 1
%
%
% Example 4: 
% Estimate the price of an European call with S0=100, K=100, r=sigma^2/2,
% sigma=0.05 and T=1.
% 
% >> f = @(x) exp(-0.05^2/2)*max(100*exp(0.05*x)-100,0); hyperbox = [-inf(1,1);inf(1,1)];
% >> q = cubSobol_g(f,hyperbox,'normal',1e-4,1e-2); price = normcdf(0.05)*100 - 0.5*100*exp(-0.05^2/2);
% >> check = double(abs(price-q) < max(1e-4,1e-2*abs(price)))
% check = 1
%
%
% Example 5:
% Estimate the integral with integrand f(x) = 8*x1.*x2.*x3.*x4.*x5 in the interval
% [0,1)^5 with pure absolute error 1e-5.
% 
% >> f = @(x) 8*prod(x,2); hyperbox = [zeros(1,5);ones(1,5)];
% >> q = cubSobol_g(f,hyperbox,'uniform',1e-5,0); exactsol = 1/4;
% >> check = double(abs(exactsol-q) < 1e-5)
% check = 1
%
%
% Example 6:
% Estimate the integral with integrand f(x) = x1^2+x2^2 over the disk with
% center (0,0) and radius 1 with pure absolute error 1e-4, where x is a vector x = [x1 x2].
% 
% >> f = @(x) x(:,1).^2+x(:,2).^2; hyperbox = [0,0,1];
% >> q = cubSobol_g(f,hyperbox,'uniform ball','abstol',1e-4,'reltol',0); exactsol = pi/2;
% >> check = double(abs(exactsol-q) < 1e-4)
% check = 1
%
%
% Example 7:
% Estimate the integral with integrand f(x) = 10*x1-5*x2^2+x3^3 in the interval [0,2)^3 
% with pure absolute error 1e-6 using two control variates h1(x) = x1 and h2(x) = x2^2.
% 
<<<<<<< HEAD
% >> w.func = @(x)[10*x(:,1)-5*x(:,2).^2+1*x(:,3).^3, x(:,1), x(:,2).^2];
% >> w.cv = [8,32/3]; hyperbox= [zeros(1,3);2*ones(1,3)];
% >> q = cubSobol_g(w,hyperbox,'uniform',1e-6,0); exactsol = 128/3; 
% >> check = abs(exactsol-q) < 1e-6
=======
% >> g.func = @(x) [10*x(:,1)-5*x(:,2).^2+1*x(:,3).^3, x(:,1), x(:,2).^2];
% >> g.cv = [8,32/3]; hyperbox= [zeros(1,3);2*ones(1,3)];
% >> q = cubSobol_g(g,hyperbox,'uniform',1e-6,0); exactsol = 128/3; 
% >> check = double(abs(exactsol-q) < 1e-6)
>>>>>>> ef361709
% check = 1
%
%
%   See also CUBLATTICE_G, CUBMC_G, MEANMC_G, INTEGRAL_G
% 
%  References
%
%   [1] Fred J. Hickernell and Lluis Antoni Jimenez Rugama "Reliable
%   adaptive cubature using digital sequences", Monte Carlo and Quasi-Monte
%   Carlo Methods: MCQMC, Leuven, Belgium, April 2014 (R. Cools and D.
%   Nuyens, eds.), Springer Proceedings in Mathematics and Statistics, vol.
%   163, Springer-Verlag, Berlin, 2016, arXiv:1410.8615 [math.NA], pp.
%   367-383.
% 
%   [2] Sou-Cheng T. Choi, Fred J. Hickernell, Yuhan Ding, Lan Jiang,
%   Lluis Antoni Jimenez Rugama, Xin Tong, Yizhi Zhang and Xuan Zhou,
%   GAIL: Guaranteed Automatic Integration Library (Version 2.2)
%   [MATLAB Software], 2017. Available from http://gailgithub.github.io/GAIL_Dev/
%
%   [3] Sou-Cheng T. Choi, "MINRES-QLP Pack and Reliable Reproducible
%   Research via Supportable Scientific Software," Journal of Open Research
%   Software, Volume 2, Number 1, e22, pp. 1-7, 2014.
%
%   [4] Sou-Cheng T. Choi and Fred J. Hickernell, "IIT MATH-573 Reliable
%   Mathematical Software" [Course Slides], Illinois Institute of
%   Technology, Chicago, IL, 2013. Available from
%   http://gailgithub.github.io/GAIL_Dev/ 
%
%   [5] Daniel S. Katz, Sou-Cheng T. Choi, Hilmar Lapp, Ketan Maheshwari,
%   Frank Loffler, Matthew Turk, Marcus D. Hanwell, Nancy Wilkins-Diehr,
%   James Hetherington, James Howison, Shel Swenson, Gabrielle D. Allen,
%   Anne C. Elster, Bruce Berriman, Colin Venters, "Summary of the First
%   Workshop On Sustainable Software for Science: Practice And Experiences
%   (WSSSPE1)," Journal of Open Research Software, Volume 2, Number 1, e6,
%   pp. 1-21, 2014.
%
%   [6] Fang, K.-T., & Wang, Y. (1994). Number-theoretic Methods in 
%   Statistics. London, UK: CHAPMAN & HALL
%
%   If you find GAIL helpful in your work, please support us by citing the
%   above papers, software, and materials.

t_start = tic;
%% Initial important cone factors and Check-initialize parameters
r_lag = 4; %distance between coefficients summed and those computed
[f, hyperbox, out_param, cv] = cubSobol_g_param(r_lag,varargin{:});

%------------------------------------------------------------------------------
% TRANSFORMATION
%changing the integrand and the hyperbox when measure is uniform ball or
%sphere by applying the appropriate transformation
if strcmpi(out_param.measure,'uniform ball') || strcmpi(out_param.measure,'uniform sphere')% using uniformly distributed samples on a ball or sphere
    if strcmp(out_param.measure,'uniform sphere') && out_param.transf == 1 %box-to-sphere transformation
        out_param.d = out_param.d + 1; % changing out_param.d back to the dimension of the sphere
    end
    
    if strcmpi(out_param.measure,'uniform ball')% using the formula of the volume of a ball
        volume = ((2.0*pi^(out_param.d/2.0))/(out_param.d*gamma(out_param.d/2.0)))*out_param.radius^out_param.d; %volume of a d-dimentional ball
    else % using the formula of the volume of a sphere
        volume = ((2.0*pi^(out_param.d/2.0))/(gamma(out_param.d/2.0)))*out_param.radius^(out_param.d - 1); %volume of a d-dimentional sphere
    end
    
    if out_param.transf == 1 % box-to-ball or box-to-sphere transformation should be used
        if out_param.d == 1 % It is not necessary to multiply the function f by the volume, since no transformation is being made
            hyperbox = [hyperbox - out_param.radius; hyperbox + out_param.radius];% for one dimension, the ball is actually an interval
            out_param.measure = 'uniform';% then a uniform distribution on a box can be used
        else
            if strcmpi(out_param.measure,'uniform ball') % box-to-ball transformation
                f = @(t) f(gail.domain_balls_spheres.ball_psi_1(t, out_param.d, out_param.radius, hyperbox))*volume;% the psi function is the transformation
            else % box-to-sphere transformation
                f = @(t) f(gail.domain_balls_spheres.sphere_psi_1(t, out_param.d, out_param.radius, hyperbox))*volume;% the psi function is the transformation 
                out_param.d = out_param.d - 1;% the box-to-sphere transformation takes points from a (d-1)-dimensional box to a d-dimensional sphere
            end
            hyperbox = [zeros(1, out_param.d); ones(1, out_param.d)];% the hyperbox must be the domain of the transformation, which is a unit box
            out_param.measure = 'uniform';% then a uniform distribution on a box can be used
        end
    else % normal-to-ball or normal-to-sphere transformation should be used
        if strcmpi(out_param.measure,'uniform ball') % normal-to-ball transformation
            f = @(t) f(gail.domain_balls_spheres.ball_psi_2(t, out_param.d, out_param.radius, hyperbox))*volume;% the psi function is the transformation
        else % normal-to-sphere transformation
            f = @(t) f(gail.domain_balls_spheres.sphere_psi_2(t, out_param.d, out_param.radius, hyperbox))*volume;% the psi function is the transformation 
        end
        hyperbox = bsxfun(@plus, zeros(2, out_param.d), [-inf; inf]);% the hyperbox must be the domain of the transformation, which is a this unit box
        out_param.measure = 'normal';% then a normal distribution can be used
    end
end

disp(hyperbox);

%------------------------------------------------------------------------------
% Minimum gathering of points 
l_star = out_param.mmin - r_lag; % Minimum gathering of points for the sums of DFWT
omg_circ = @(m) 2.^(-m);
omg_hat = @(m) out_param.fudge(m)/((1+out_param.fudge(r_lag))*omg_circ(r_lag));

% intialize CV param, redefine target function
mu=0;beta=0;
if cv.J % if using control variates(f is structure), redefine f
	mu = f.cv; f = f.func;
end

% hyperbox transform
if strcmp(out_param.measure,'uniform')
   Cnorm = prod(hyperbox(2,:)-hyperbox(1,:));
   tran = @(x) bsxfun(@plus,hyperbox(1,:),bsxfun(@times,(hyperbox(2,:)-hyperbox(1,:)),x));% a + (b-a)x = u
   f = @(x) Cnorm*f(tran(x)); % a + (b-a)x = u
elseif strcmp(out_param.measure,'normal')
   f = @(x) f(gail.stdnorminv(x));
end

%% Main algorithm
sobstr=sobolset(out_param.d); %generate a Sobol' sequence
if out_param.scramble
    sobstr=scramble(sobstr,'MatousekAffineOwen'); %scramble it
end
Stilde=zeros(out_param.mmax-out_param.mmin+1,1); %initialize sum of DFWT terms
CStilde_low = -inf(1,out_param.mmax-l_star+1); %initialize various sums of DFWT terms for necessary conditions
CStilde_up = inf(1,out_param.mmax-l_star+1); %initialize various sums of DFWT terms for necessary conditions
errest=zeros(out_param.mmax-out_param.mmin+1,1); %initialize error estimates
appxinteg=zeros(out_param.mmax-out_param.mmin+1,1); %initialize approximations to integral
exit_len = 2;
out_param.exit=false(1,exit_len); %we start the algorithm with all warning flags down

%% Initial points and FWT
out_param.n=2^out_param.mmin; %total number of points to start with
n0=out_param.n; %initial number of points
xpts=sobstr(1:n0,1:out_param.d); %grab Sobol' points

y=f(xpts); %evaluate integrand
yval=y;

% evaluate integrand
ycv = f(xpts);
y = ycv(:,1:out_param.FuncCount); yval = y;
yg = ycv(:,out_param.FuncCount+1:end); %yvalg = yg;

%% Compute initial FWT
for l=0:out_param.mmin-1
   nl=2^l;
   nmminlm1=2^(out_param.mmin-l-1);
   ptind=repmat([true(nl,1); false(nl,1)],nmminlm1,1);
   evenval=y(ptind);
   oddval=y(~ptind);
   y(ptind)=(evenval+oddval)/2;
   y(~ptind)=(evenval-oddval)/2;
   if cv.J
       evenval=yg(ptind, (1:cv.J));
       oddval=yg(~ptind, (1:cv.J));
       yg(ptind, (1:cv.J))=(evenval+oddval)/2;
       yg(~ptind, (1:cv.J))=(evenval-oddval)/2;
   end
end
%y now contains the FWT coefficients

%% Create kappanumap implicitly from the data
kappanumap=(1:out_param.n)'; %initialize map
for l=out_param.mmin-1:-1:1
   nl=2^l;
   oldone=abs(y(kappanumap(2:nl))); %earlier values of kappa, don't touch first one
   newone=abs(y(kappanumap(nl+2:2*nl))); %later values of kappa, 
   flip=find(newone>oldone); %which in the pair are the larger ones
   if ~isempty(flip)
       flipall=bsxfun(@plus,flip,0:2^(l+1):2^out_param.mmin-1);
       flipall=flipall(:);
       temp=kappanumap(nl+1+flipall); %then flip 
       kappanumap(nl+1+flipall)=kappanumap(1+flipall); %them
       kappanumap(1+flipall)=temp; %around
   end
end

%% Finding optimal beta
% Pre-determine the size of the beta coefficients 
if cv.J
    C=[ones(out_param.FuncCount,1); zeros(out_param.CVCount,1)];
else 
    C=[ones(out_param.FuncCount,1)];
end 

%% alogirhtm to find beta 
X = yg(kappanumap(2^(out_param.mmin-r_lag-1)+1:end), (1:end));
Y =  y(kappanumap(2^(out_param.mmin-r_lag-1)+1:end), (1:end));

Val = [];
Val = [Y X];
meanVal=[mean(Val)];

A=bsxfun(@minus, Val, meanVal);

[U,S,V]=svd([A; C'],0);
Sdiag = diag(S);
U2=U(end,:);
H=U2'/(U2*U2');
beta=V*(H./Sdiag);

meanX=meanVal(:,out_param.FuncCount+1:end);
meanX=[zeros(out_param.FuncCount,1); meanX'];

Ytemp=[];
Ytemp=[y yg];

yval = ycv(:,1:out_param.FuncCount)*beta(1:out_param.FuncCount,:) + ycv(:,out_param.FuncCount+1:end)*beta(out_param.FuncCount+1:end,:);
y = (y(:,1:end)*beta(1:out_param.FuncCount,:)) + (yg(:,1:end)*beta(out_param.FuncCount+1:end,:));
  
%% rebuild kappa map
kappanumap=(1:out_param.n)'; %initialize map
for l=out_param.mmin-1:-1:1
    nl=2^l;
    oldone=abs(y(kappanumap(2:nl)));
    newone=abs(y(kappanumap(nl+2:2*nl))); 
    flip=find(newone>oldone);
    if ~isempty(flip)
        flipall=bsxfun(@plus,flip,0:2^(l+1):2^out_param.mmin-1);
        flipall=flipall(:);
        temp=kappanumap(nl+1+flipall); %then flip 
        kappanumap(nl+1+flipall)=kappanumap(1+flipall); %them
        kappanumap(1+flipall)=temp; %around
    end
end


%% Compute Stilde (1)
nllstart = int64(2^(out_param.mmin-r_lag-1));
Stilde(1)=sum(abs(y(kappanumap(nllstart+1:2*nllstart))));
out_param.bound_err=out_param.fudge(out_param.mmin)*Stilde(1);
errest(1)=out_param.bound_err;

% Necessary conditions
for l = l_star:out_param.mmin % Storing the information for the necessary conditions
    C_low = 1/(1+omg_hat(out_param.mmin-l)*omg_circ(out_param.mmin-l));
    C_up = 1/(1-omg_hat(out_param.mmin-l)*omg_circ(out_param.mmin-l));
    CStilde_low(l-l_star+1) = max(CStilde_low(l-l_star+1),C_low*sum(abs(y(kappanumap(2^(l-1)+1:2^l)))));
    if (omg_hat(out_param.mmin-l)*omg_circ(out_param.mmin-l) < 1)
        CStilde_up(l-l_star+1) = min(CStilde_up(l-l_star+1),C_up*sum(abs(y(kappanumap(2^(l-1)+1:2^l)))));
    end
end
if any(CStilde_low(:) > CStilde_up(:))
   out_param.exit(2) = true;
end

%% Approximate integral (1)
if cv.J
    q= mean(yval) - mu*beta(out_param.FuncCount+1:end,:);
else
    q=mean(yval);
end

% Check the end of the algorithm
q = q - errest(1)*(max(out_param.abstol, out_param.reltol*abs(q + errest(1)))...
    - max(out_param.abstol, out_param.reltol*abs(q - errest(1))))/...
    (max(out_param.abstol, out_param.reltol*abs(q + errest(1)))...
    + max(out_param.abstol, out_param.reltol*abs(q - errest(1)))); % Optimal estimator
appxinteg(1)=q;

is_done = false;
if 4*errest(1)^2/(max(out_param.abstol, out_param.reltol*abs(q + errest(1)))...
    + max(out_param.abstol, out_param.reltol*abs(q - errest(1))))^2 <= 1
   out_param.time=toc(t_start);
   is_done = true;
elseif out_param.mmin == out_param.mmax % We are on our max budget and did not meet the error condition => overbudget
   out_param.exit(1) = true;
   is_done = true;
end

%% Loop over m
for m=out_param.mmin+1:out_param.mmax
   if is_done,
       break;
   end
   out_param.n=2^m;
   mnext=m-1;
   nnext=2^mnext;
   xnext=sobstr(n0+(1:nnext),1:out_param.d); 
   n0=n0+nnext;
   
    % check for using control variates or not
    if cv.J == 0
        ynext = f(xnext); yval=[yval; ynext];
    else
        ycvnext = f(xnext);
        ynext = ycvnext(:,1:out_param.FuncCount)*beta(1:out_param.FuncCount,:) + ycvnext(:,out_param.FuncCount+1:end)*beta(out_param.FuncCount+1:end,:);
        yval=[yval; ynext];
    end
   
   %% Compute initial FWT on next points
   % not updating beta
   if out_param.betaUpdate == 0
    	for l=0:mnext-1
       	    nl=2^l;
       	    nmminlm1=2^(mnext-l-1);
       	    ptind=repmat([true(nl,1); false(nl,1)],nmminlm1,1);
       	    evenval=ynext(ptind);
       	    oddval=ynext(~ptind);
       	    ynext(ptind)=(evenval+oddval)/2;
       	    ynext(~ptind)=(evenval-oddval)/2;
    	end
 	
    	% Compute FWT on all points
    	y=[y;ynext];
    	nl=2^mnext;
    	ptind=[true(nl,1); false(nl,1)];
    	evenval=y(ptind);
    	oddval=y(~ptind);
    	y(ptind)=(evenval+oddval)/2;
    	y(~ptind)=(evenval-oddval)/2;
 	
    	% Update kappanumap
    	kappanumap=[kappanumap; 2^(m-1)+kappanumap]; %initialize map
    	for l=m-1:-1:m-r_lag
       	    nl=2^l;
       	    oldone=abs(y(kappanumap(2:nl))); %earlier values of kappa, don't touch first one
       	    newone=abs(y(kappanumap(nl+2:2*nl))); %later values of kappa, 
       	    flip=find(newone>oldone);
       	    if ~isempty(flip)
           	flipall=bsxfun(@plus,flip,0:2^(l+1):2^m-1);
           	flipall=flipall(:);
           	temp=kappanumap(nl+1+flipall);
           	kappanumap(nl+1+flipall)=kappanumap(1+flipall);
           	kappanumap(1+flipall)=temp;
       	    end
	end
   %% updating beta
   else
       ycv = [ycv;ycvnext];y = ycv(:,1);yg = ycv(:,2:end);
       %% compute FWT
       for l=0:m-1
           nl=2^l;
           nmminlm1=2^(m-l-1);
           ptind=repmat([true(nl,1); false(nl,1)],nmminlm1,1);
           evenval=y(ptind);
           oddval=y(~ptind);
           y(ptind)=(evenval+oddval)/2;
           y(~ptind)=(evenval-oddval)/2;
           evenval=yg(ptind, (1:cv.J));
           oddval=yg(~ptind, (1:cv.J));
           yg(ptind, (1:cv.J))=(evenval+oddval)/2;
           yg(~ptind, (1:cv.J))=(evenval-oddval)/2;
       end
       X = yg(kappanumap(2^(m-r_lag-1)+1:end), (1:cv.J));
       Y = y(kappanumap(2^(m-r_lag-1)+1:end));
       beta = X \ Y;  
       out_param.beta = [out_param.beta;beta];
       yval = ycv(:,1) - ycv(:,2:end)*beta;
       y = y-yg*beta;
       %% update kappamap
       kappanumap=[kappanumap; 2^(m-1)+kappanumap]; %initialize map
       for l=m-1:-1:m-r_lag
       	   nl=2^l;
       	   oldone=abs(y(kappanumap(2:nl))); %earlier values of kappa, don't touch first one
       	   newone=abs(y(kappanumap(nl+2:2*nl))); %later values of kappa, 
       	   flip=find(newone>oldone);
       	   if ~isempty(flip)
           	flipall=bsxfun(@plus,flip,0:2^(l+1):2^m-1);
           	flipall=flipall(:);
           	temp=kappanumap(nl+1+flipall);
           	kappanumap(nl+1+flipall)=kappanumap(1+flipall);
           	kappanumap(1+flipall)=temp;
       	   end
       end
   end

   %% Compute Stilde (2)
   nllstart=int64(2^(m-r_lag-1));
   meff=m-out_param.mmin+1;
   Stilde(meff)=sum(abs(y(kappanumap(nllstart+1:2*nllstart))));
   out_param.bound_err=out_param.fudge(m)*Stilde(meff);
   errest(meff)=out_param.bound_err;
   
   % Necessary conditions
   for l = l_star:m % Storing the information for the necessary conditions
        C_low = 1/(1+omg_hat(m-l)*omg_circ(m-l));
        C_up = 1/(1-omg_hat(m-l)*omg_circ(m-l));
        CStilde_low(l-l_star+1) = max(CStilde_low(l-l_star+1),C_low*sum(abs(y(kappanumap(2^(l-1)+1:2^l)))));
        if (omg_hat(m-l)*omg_circ(m-l) < 1)
            CStilde_up(l-l_star+1) = min(CStilde_up(l-l_star+1),C_up*sum(abs(y(kappanumap(2^(l-1)+1:2^l)))));
        end
   end
   
   if any(CStilde_low(:) > CStilde_up(:))
       out_param.exit(2) = true;
   end

   %% Approximate integral (2)
   if cv.J
       q= mean(yval) - mu*beta(out_param.FuncCount+1:end,:);
   else
       q=mean(yval);
   end

   q = q - errest(meff)*(max(out_param.abstol, out_param.reltol*abs(q + errest(meff)))...
        - max(out_param.abstol, out_param.reltol*abs(q - errest(meff))))/...
        (max(out_param.abstol, out_param.reltol*abs(q + errest(meff)))...
        + max(out_param.abstol, out_param.reltol*abs(q - errest(meff)))); % Optimal estimator
   appxinteg(meff)=q;

   if 4*errest(meff)^2/(max(out_param.abstol, out_param.reltol*abs(q + errest(meff)))...
        + max(out_param.abstol, out_param.reltol*abs(q - errest(meff))))^2 <= 1
      out_param.time=toc(t_start);
      is_done = true;
   elseif m == out_param.mmax % We are on our max budget and did not meet the error condition => overbudget
      out_param.exit(1) = true;
   end
end

% Decode the exit structure
exit_str=2.^(0:exit_len-1).*out_param.exit;
exit_str(out_param.exit==0)=[];
if numel(exit_str)==0;
    out_param.exitflag=0;
else
    out_param.exitflag=exit_str;
end
out_param = rmfield(out_param,'exit');

out_param.time=toc(t_start);
end


%% Parsing for the input of cubSobol_g
function [f,hyperbox, out_param, cv] = cubSobol_g_param(r_lag,varargin)

% Default parameter values
default.hyperbox = [zeros(1,1);ones(1,1)];% default hyperbox
default.measure  = 'uniform';
default.transf = 1;% default transformation (box-to-ball or box-to-sphere)
default.radius = 1;% radius of the ball or sphere
default.abstol  = 1e-4;
default.reltol  = 1e-2;
default.mmin  = 10;
default.mmax  = 24;
default.fudge = @(m) 2.^-(m-3);
default.scramble = true;
default.betaUpdate = 0;% option for updating beta, off at default
default.FuncCount=0;
default.CVCount=0; 

% two data structures for function: function || structure(using CV)
validf = @(x) gail.isfcn(x) || isstruct(x);

if numel(varargin)<2
    help cubSobol_g
    warning('GAIL:cubSobol_g:fdnotgiven',...
        'At least, function f and hyperbox need to be specified. Example for f(x)=x^2:')
    f = @(x) x.^2;
    out_param.f=f;
    hyperbox = default.hyperbox;
else
    f = varargin{1};
    % validate function handle 
    if ~validf(f)
        warning('GAIL:cubSobol_g:fnotfcn',...
            'The given input f should be a function, or a structure in required form.' )
        f = @(x) x.^2;
        out_param.f=f;
        hyperbox = default.hyperbox;
    elseif numel(varargin) == 2
        out_param.f=f;
        hyperbox = varargin{2};
        if ~isnumeric(hyperbox) || ~(size(hyperbox,1)==2) || ~(size(hyperbox,2)<1111)
            warning('GAIL:cubSobol_g:hyperbox_error1',...
                'The hyperbox must be a real matrix of size 2xd where d can not be greater than 1111. Example for f(x)=x^2:') 
            f = @(x) x.^2;
            out_param.f=f;
            hyperbox = default.hyperbox;
        end
    else
        out_param.f = f;
        hyperbox = varargin{2}; % hyperbox validation will be done above
    end
end

validvarargin=numel(varargin)>2;
if validvarargin
    in3=varargin(3:end);
    for j=1:numel(varargin)-2
    validvarargin=validvarargin && (isnumeric(in3{j}) ...
        || ischar(in3{j}) || isstruct(in3{j}) || gail.isfcn(in3{j})) || islogical(in3{j});
    end
    if ~validvarargin
        warning('GAIL:cubSobol_g:validvarargin','Optional parameters must be numeric or strings. We will use the default optional parameters.')
    end
    in3=varargin{3};
end

MATLABVERSION = gail.matlab_version;
if MATLABVERSION >= 8.3
  f_addParamVal = @addParameter;
else
  f_addParamVal = @addParamValue;
end

if ~isstruct(f) %  not using control variates
    cv.J = 0;
    
    out_param.d = size(hyperbox,2);
    tempVal=ones(1, out_param.d);
    temp=(size(f(tempVal))); 
    totSize=temp(:,2);
  
    default.FuncCount=totSize-cv.J;
    
else % using control variates, checking mu
    if isnumeric(f.cv)
        cv.J = size(f.cv,2);
        default.CVCount=cv.J; 
        
        out_param.d = size(hyperbox,2);
        tempVal=ones(1, out_param.d);
        temp=(size(f.func(tempVal)));
        totSize=temp(:,2);
        
        default.FuncCount=totSize-cv.J;
    else
        warning('GAIL:cubLattice_g:controlvariates_error1',...
            'f.cv should be numerical values');
    end
end

if ~validvarargin
    out_param.measure = default.measure;
    out_param.abstol = default.abstol;
    out_param.reltol = default.reltol;
    out_param.mmin = default.mmin;
    out_param.mmax = default.mmax;  
    out_param.fudge = default.fudge;
    out_param.scramble = default.scramble;
    out_param.betaUpdate= default.betaUpdate;
    out_param.FuncCount=default.FuncCount;
    out_param.CVCount=default.CVCount;
else
    p = inputParser;
    addRequired(p,'f', validf);
    addRequired(p,'hyperbox',@isnumeric);
    if isnumeric(in3) || ischar(in3)
        addOptional(p,'measure',default.measure,...
            @(x) any(validatestring(x, {'uniform','normal','uniform ball',...
            'uniform ball_box','uniform ball_normal','uniform sphere',...
            'uniform sphere_box','uniform sphere_normal'})));
        addOptional(p,'abstol',default.abstol,@isnumeric);
        addOptional(p,'reltol',default.reltol,@isnumeric);
        addOptional(p,'mmin',default.mmin,@isnumeric);
        addOptional(p,'mmax',default.mmax,@isnumeric);
        addOptional(p,'fudge',default.fudge,@gail.isfcn);
        addOptional(p,'scramble',default.scramble,@islogical);
        addOptional(p,'betaUpdate',default.betaUpdate,@isnumeric);
        addOptional(p,'FuncCount',default.FuncCount,@isnumeric);
        addOptional(p,'CVCount',default.CVCount,@isnumeric);

    else
        if isstruct(in3) %parse input structure
            p.StructExpand = true;
            p.KeepUnmatched = true;
        end
        f_addParamVal(p,'measure',default.measure,...
            @(x) any(validatestring(x, {'uniform','normal','uniform ball',...
            'uniform ball_box','uniform ball_normal','uniform sphere',...
            'uniform sphere_box','uniform sphere_normal'})));
        f_addParamVal(p,'abstol',default.abstol,@isnumeric);
        f_addParamVal(p,'reltol',default.reltol,@isnumeric);
        f_addParamVal(p,'mmin',default.mmin,@isnumeric);
        f_addParamVal(p,'mmax',default.mmax,@isnumeric);
        f_addParamVal(p,'fudge',default.fudge,@gail.isfcn);
        f_addParamVal(p,'scramble',default.scramble,@islogical);
        f_addParamVal(p,'betaUpdate',default.betaUpdate,@isnumeric);
        f_addParamVal(p,'FuncCount',default.FuncCount,@isnumeric);
        f_addParamVal(p,'CVCount',default.CVCount,@isnumeric);

    end
    parse(p,f,hyperbox,varargin{3:end})
    out_param = p.Results;
end


if ~(strcmp(out_param.measure,'uniform') || strcmp(out_param.measure,'normal') || ...
        strcmp(out_param.measure,'uniform ball') || ...
        strcmp(out_param.measure,'uniform ball_box') || ...
        strcmp(out_param.measure,'uniform ball_normal') || ...
        strcmp(out_param.measure,'uniform sphere') || ...
        strcmp(out_param.measure,'uniform sphere_box') || ...
        strcmp(out_param.measure,'uniform sphere_normal'))
    warning('GAIL:cubSobol_g:notmeasure',['Given measure is not allowed.' ...
            ' Using default measure ' num2str(default.measure)])
    out_param.measure = default.measure;
end

% simplifying out_param.measure and storing which transformation should be
% applied 
if strcmp(out_param.measure,'uniform ball') || strcmp(out_param.measure,'uniform sphere')
    out_param.transf = default.transf;
elseif strcmp(out_param.measure,'uniform ball_box')
    out_param.transf = 1; % one means from a box
    out_param.measure = 'uniform ball';
elseif strcmp(out_param.measure,'uniform ball_normal')
    out_param.transf = 2; % two means from normal
    out_param.measure = 'uniform ball';
elseif strcmp(out_param.measure,'uniform sphere_box')
    out_param.transf = 1;
    out_param.measure = 'uniform sphere';
elseif strcmp(out_param.measure,'uniform sphere_normal')
    out_param.transf = 2;
    out_param.measure = 'uniform sphere';
end
    
%validating hyperbox
if strcmp(out_param.measure,'uniform') || strcmp(out_param.measure,'normal') % 'uniform box' or 'normal box'
    out_param.d = size(hyperbox,2);
    if ~isnumeric(hyperbox) || ~(size(hyperbox,1)==2) || ~(out_param.d<1111)
        warning('GAIL:cubSobol_g:hyperbox_error2',...
            'When measure is ''uniform'' or ''normal'', the hyperbox must be a real matrix of size 2 x d where d can not be greater than 1111. Example for f(x)=x^2 over [0,1]:')
        f = @(x) x.^2;
        out_param.f=f;
        hyperbox = default.hyperbox;
        out_param.d = size(hyperbox,2);
        out_param.measure = default.measure;
    end
else % 'uniform ball' or 'uniform sphere'
    out_param.d = size(hyperbox,2);
    if ~isnumeric(hyperbox) || ~(size(hyperbox,1)==1) || ~(out_param.d<1112) % size(hyperbox,2) is actually equal to d+1 (the extra value is the radius)
        warning('GAIL:cubSobol_g:hyperbox_error3',...
            'When measure is ''uniform ball'' or ''uniform sphere'', the hyperbox must be a real matrix of size 1 x (d+1) where d can not be greater than 1111.  Example for f(x)=x^2 over [0,1]:')
        f = @(x) x.^2;
        out_param.f=f;
        hyperbox = default.hyperbox;
        out_param.d = size(hyperbox,2);
        out_param.measure = default.measure;
    end
    
    out_param.radius = hyperbox(out_param.d);
    hyperbox = hyperbox(:,1:out_param.d-1); % removing the last value is the radius, which is the radius
    out_param.d = out_param.d - 1; % storing the rigth dimension of the ball or sphere
    
    if strcmp(out_param.measure,'uniform ball') && out_param.d <= 0
        warning('GAIL:cubSobol_g:dimensionequalszero',...
            'When measure is ''uniform ball'', the number of dimentions must be a positive values.  Example for f(x)=x^2 over [0,1]:')
        f = @(x) x.^2;
        out_param.f=f;
        hyperbox = default.hyperbox;
        out_param.d = size(hyperbox,2);
        out_param.measure = default.measure;
    end
    
    if strcmp(out_param.measure,'uniform sphere') && out_param.d <= 1
        warning('GAIL:cubSobol_g:dimensionsmallerthan2',...
            'When measure is ''uniform sphere'', the number of dimentions must be at least 2.  Example for f(x)=x^2 over [0,1]:')
        f = @(x) x.^2;
        out_param.f=f;
        hyperbox = default.hyperbox;
        out_param.d = size(hyperbox,2);
        out_param.measure = default.measure;
    end
    
    if ~isfinite(out_param.radius) || out_param.radius <= 0.0
        warning('GAIL:cubSobol_g:infiniteradius',...
            'When measure is ''uniform ball'' or ''uniform sphere'', the radius must a finite positive real number. Default value for the radius will be used:')
        out_param.radius = default.radius;
    end
    
    if strcmp(out_param.measure,'uniform sphere') && out_param.transf == 1 % box-to-sphere transformation
        % setting out_param.d to be the dimension of the box over which the
        % integral will actually be computed
        out_param.d = out_param.d - 1;
    end
end

% Force absolute tolerance greater than 0
if (out_param.abstol < 0 )
    warning('GAIL:cubSobol_g:abstolnonpos',['Absolute tolerance cannot be negative.' ...
            ' Using default absolute tolerance ' num2str(default.abstol)])
    out_param.abstol = default.abstol;
end

% Force relative tolerance greater than 0 and smaller than 1
if (out_param.reltol < 0) || (out_param.reltol > 1)
    warning('GAIL:cubSobol_g:reltolnonunit',['Relative tolerance should be chosen in [0,1].' ...
            ' Using default relative tolerance ' num2str(default.reltol)])
    out_param.reltol = default.reltol;
end

% Force mmin to be integer greater than 0
if (~gail.isposint(out_param.mmin) || ~(out_param.mmin < out_param.mmax+1))
    warning('GAIL:cubSobol_g:lowmmin',['The minimum starting exponent ' ...
            'should be an integer greater than 0 and smaller or equal than the maxium.' ...
            ' Using default mmin ' num2str(default.mmin)])
    out_param.mmin = default.mmin;
end

% Force mmin to be integer greater than r_lag (so that l_star=mmin-r_lag>=0)
if out_param.mmin < r_lag
    warning('GAIL:cubSobol_g:lowmminrlag',['The minimum starting exponent ' ...
            'should be at least ' num2str(r_lag) '.' ...
            ' Using default mmin ' num2str(default.mmin)])
    out_param.mmin = default.mmin;
end

% Force exponent budget number of points be a positive integer greater than
% or equal to mmin an smaller than 54
if ~(gail.isposint(out_param.mmax) && out_param.mmax>=out_param.mmin && out_param.mmax<=53)
    warning('GAIL:cubSobol_g:wrongmmax',['The maximum exponent for the budget should be an integer biger than mmin and smaller than 54.' ...
            ' Using default mmax ' num2str(default.mmax)])
    out_param.mmax = default.mmax;
end

% Force fudge factor to be greater than 0
if ~((gail.isfcn(out_param.fudge) && (out_param.fudge(1)>0)))
    warning('GAIL:cubSobol_g:fudgenonpos',['The fudge factor should be a positive function.' ...
            ' Using default fudge factor ' func2str(default.fudge)])
    out_param.fudge = default.fudge;
end

% Checking on pure absolute/relative error
if (out_param.abstol==0) && (out_param.reltol==0)
    warning('GAIL:cubSobol_g:tolzeros',['Absolute and relative error tolerances can not be simultaniusly 0.' ...
            ' Using default absolute tolerance ' num2str(default.abstol) ' and relative tolerance ' num2str(default.reltol)])
    out_param.abstol = default.abstol;
    out_param.reltol = default.reltol;
end

% Checking on the hyperbox given the measure
if (strcmp(out_param.measure,'uniform')) && ~all(all(isfinite(hyperbox)))
    warning('GAIL:cubSobol_g:hyperboxnotfinite',['If uniform measure, hyperbox must be of finite volume.' ...
            ' Using default hyperbox:'])
    disp([zeros(1,out_param.d);ones(1,out_param.d)])
    hyperbox = [zeros(1,out_param.d);ones(1,out_param.d)];
end
if (strcmp(out_param.measure,'normal')) && (any(any(isfinite(hyperbox)))>0)
    warning('GAIL:cubSobol_g:hyperboxfinite',['If normal measure, hyperbox must be defined as (-Inf,Inf)^d.' ...
            ' Using default hyperbox:'])
    disp([-inf*ones(1,out_param.d);inf*ones(1,out_param.d)])
    hyperbox = [-inf*ones(1,out_param.d);inf*ones(1,out_param.d)];
end
if (strcmp(out_param.measure,'normal')) && (any(hyperbox(1,:)==hyperbox(2,:)) || any(hyperbox(1,:)>hyperbox(2,:)))
    warning('GAIL:cubSobol_g:hyperboxnormalwrong',['If normal measure, hyperbox must be defined as (-Inf,Inf)^d.' ...
            ' Using default hyperbox:'])
    disp([-inf*ones(1,out_param.d);inf*ones(1,out_param.d)])
    hyperbox = [-inf*ones(1,out_param.d);inf*ones(1,out_param.d)];
end
if (strcmp(out_param.measure,'uniform ball') || strcmp(out_param.measure,'uniform sphere'))...
        && ~all(all(isfinite(hyperbox)))
    warning('GAIL:cubSobol_g:infinitecoordinateforthecenter',['If uniform ball or sphere measure, all the coordinates of the center must be finite.' ...
            ' Using the origin as the center:'])
    % out_param.d should not be used here because this variable stores the
    % dimension of the box over which the integral will actually be
    % computed, whih may be different from the dimesion of the sphere
    hyperbox = zeros(1,size(hyperbox,2));
end

end<|MERGE_RESOLUTION|>--- conflicted
+++ resolved
@@ -235,17 +235,10 @@
 % Estimate the integral with integrand f(x) = 10*x1-5*x2^2+x3^3 in the interval [0,2)^3 
 % with pure absolute error 1e-6 using two control variates h1(x) = x1 and h2(x) = x2^2.
 % 
-<<<<<<< HEAD
-% >> w.func = @(x)[10*x(:,1)-5*x(:,2).^2+1*x(:,3).^3, x(:,1), x(:,2).^2];
-% >> w.cv = [8,32/3]; hyperbox= [zeros(1,3);2*ones(1,3)];
-% >> q = cubSobol_g(w,hyperbox,'uniform',1e-6,0); exactsol = 128/3; 
-% >> check = abs(exactsol-q) < 1e-6
-=======
 % >> g.func = @(x) [10*x(:,1)-5*x(:,2).^2+1*x(:,3).^3, x(:,1), x(:,2).^2];
 % >> g.cv = [8,32/3]; hyperbox= [zeros(1,3);2*ones(1,3)];
 % >> q = cubSobol_g(g,hyperbox,'uniform',1e-6,0); exactsol = 128/3; 
 % >> check = double(abs(exactsol-q) < 1e-6)
->>>>>>> ef361709
 % check = 1
 %
 %
@@ -287,6 +280,7 @@
 %
 %   If you find GAIL helpful in your work, please support us by citing the
 %   above papers, software, and materials.
+%
 
 t_start = tic;
 %% Initial important cone factors and Check-initialize parameters
@@ -295,6 +289,7 @@
 
 %------------------------------------------------------------------------------
 % TRANSFORMATION
+
 %changing the integrand and the hyperbox when measure is uniform ball or
 %sphere by applying the appropriate transformation
 if strcmpi(out_param.measure,'uniform ball') || strcmpi(out_param.measure,'uniform sphere')% using uniformly distributed samples on a ball or sphere
@@ -333,10 +328,8 @@
     end
 end
 
-disp(hyperbox);
-
 %------------------------------------------------------------------------------
-% Minimum gathering of points 
+
 l_star = out_param.mmin - r_lag; % Minimum gathering of points for the sums of DFWT
 omg_circ = @(m) 2.^(-m);
 omg_hat = @(m) out_param.fudge(m)/((1+out_param.fudge(r_lag))*omg_circ(r_lag));
@@ -374,13 +367,14 @@
 n0=out_param.n; %initial number of points
 xpts=sobstr(1:n0,1:out_param.d); %grab Sobol' points
 
-y=f(xpts); %evaluate integrand
-yval=y;
-
 % evaluate integrand
-ycv = f(xpts);
-y = ycv(:,1:out_param.FuncCount); yval = y;
-yg = ycv(:,out_param.FuncCount+1:end); %yvalg = yg;
+if cv.J==0 % no control variates
+	y = f(xpts); yval = y;
+else  % using control variates 
+	ycv = f(xpts);
+	y = ycv(:,1); yval = y;
+	yg = ycv(:,2:end); %yvalg = yg;
+end 
 
 %% Compute initial FWT
 for l=0:out_param.mmin-1
@@ -416,57 +410,32 @@
    end
 end
 
-%% Finding optimal beta
-% Pre-determine the size of the beta coefficients 
-if cv.J
-    C=[ones(out_param.FuncCount,1); zeros(out_param.CVCount,1)];
-else 
-    C=[ones(out_param.FuncCount,1)];
-end 
-
-%% alogirhtm to find beta 
-X = yg(kappanumap(2^(out_param.mmin-r_lag-1)+1:end), (1:end));
-Y =  y(kappanumap(2^(out_param.mmin-r_lag-1)+1:end), (1:end));
-
-Val = [];
-Val = [Y X];
-meanVal=[mean(Val)];
-
-A=bsxfun(@minus, Val, meanVal);
-
-[U,S,V]=svd([A; C'],0);
-Sdiag = diag(S);
-U2=U(end,:);
-H=U2'/(U2*U2');
-beta=V*(H./Sdiag);
-
-meanX=meanVal(:,out_param.FuncCount+1:end);
-meanX=[zeros(out_param.FuncCount,1); meanX'];
-
-Ytemp=[];
-Ytemp=[y yg];
-
-yval = ycv(:,1:out_param.FuncCount)*beta(1:out_param.FuncCount,:) + ycv(:,out_param.FuncCount+1:end)*beta(out_param.FuncCount+1:end,:);
-y = (y(:,1:end)*beta(1:out_param.FuncCount,:)) + (yg(:,1:end)*beta(out_param.FuncCount+1:end,:));
-  
-%% rebuild kappa map
-kappanumap=(1:out_param.n)'; %initialize map
-for l=out_param.mmin-1:-1:1
-    nl=2^l;
-    oldone=abs(y(kappanumap(2:nl)));
-    newone=abs(y(kappanumap(nl+2:2*nl))); 
-    flip=find(newone>oldone);
-    if ~isempty(flip)
-        flipall=bsxfun(@plus,flip,0:2^(l+1):2^out_param.mmin-1);
-        flipall=flipall(:);
-        temp=kappanumap(nl+1+flipall); %then flip 
-        kappanumap(nl+1+flipall)=kappanumap(1+flipall); %them
-        kappanumap(1+flipall)=temp; %around
-    end
-end
-
-
-%% Compute Stilde (1)
+%% If using control variates, find optimal beta
+if cv.J  
+    X = yg(kappanumap(2^(out_param.mmin-r_lag-1)+1:end), (1:cv.J));
+    Y = y(kappanumap(2^(out_param.mmin-r_lag-1)+1:end));
+    beta = X \ Y;  
+    out_param.beta = beta;
+    yval = ycv(:,1) - ycv(:,2:end)*beta;% get new function value
+    y = y-yg*beta;% redefine function
+    %% rebuild kappa map
+    kappanumap=(1:out_param.n)'; %initialize map
+    for l=out_param.mmin-1:-1:1
+        nl=2^l;
+        oldone=abs(y(kappanumap(2:nl)));
+        newone=abs(y(kappanumap(nl+2:2*nl))); 
+        flip=find(newone>oldone);
+        if ~isempty(flip)
+            flipall=bsxfun(@plus,flip,0:2^(l+1):2^out_param.mmin-1);
+            flipall=flipall(:);
+            temp=kappanumap(nl+1+flipall); %then flip 
+            kappanumap(nl+1+flipall)=kappanumap(1+flipall); %them
+            kappanumap(1+flipall)=temp; %around
+        end
+    end
+end
+
+%% Compute Stilde
 nllstart = int64(2^(out_param.mmin-r_lag-1));
 Stilde(1)=sum(abs(y(kappanumap(nllstart+1:2*nllstart))));
 out_param.bound_err=out_param.fudge(out_param.mmin)*Stilde(1);
@@ -485,12 +454,8 @@
    out_param.exit(2) = true;
 end
 
-%% Approximate integral (1)
-if cv.J
-    q= mean(yval) - mu*beta(out_param.FuncCount+1:end,:);
-else
-    q=mean(yval);
-end
+%% Approximate integral
+q=mean(yval)+mu*beta;
 
 % Check the end of the algorithm
 q = q - errest(1)*(max(out_param.abstol, out_param.reltol*abs(q + errest(1)))...
@@ -519,18 +484,16 @@
    nnext=2^mnext;
    xnext=sobstr(n0+(1:nnext),1:out_param.d); 
    n0=n0+nnext;
-   
-    % check for using control variates or not
-    if cv.J == 0
-        ynext = f(xnext); yval=[yval; ynext];
-    else
-        ycvnext = f(xnext);
-        ynext = ycvnext(:,1:out_param.FuncCount)*beta(1:out_param.FuncCount,:) + ycvnext(:,out_param.FuncCount+1:end)*beta(out_param.FuncCount+1:end,:);
-        yval=[yval; ynext];
-    end
-   
+   % check for using control variates or not
+   if cv.J == 0
+       ynext = f(xnext); yval=[yval; ynext];
+   else
+       ycvnext = f(xnext);
+       ynext = ycvnext(:,1) - ycvnext(:,2:end)*beta;
+       yval=[yval; ynext];
+   end
    %% Compute initial FWT on next points
-   % not updating beta
+   %% not updating beta
    if out_param.betaUpdate == 0
     	for l=0:mnext-1
        	    nl=2^l;
@@ -542,7 +505,7 @@
        	    ynext(~ptind)=(evenval-oddval)/2;
     	end
  	
-    	% Compute FWT on all points
+    	%% Compute FWT on all points
     	y=[y;ynext];
     	nl=2^mnext;
     	ptind=[true(nl,1); false(nl,1)];
@@ -551,7 +514,7 @@
     	y(ptind)=(evenval+oddval)/2;
     	y(~ptind)=(evenval-oddval)/2;
  	
-    	% Update kappanumap
+    	%% Update kappanumap
     	kappanumap=[kappanumap; 2^(m-1)+kappanumap]; %initialize map
     	for l=m-1:-1:m-r_lag
        	    nl=2^l;
@@ -606,7 +569,7 @@
        end
    end
 
-   %% Compute Stilde (2)
+   %% Compute Stilde
    nllstart=int64(2^(m-r_lag-1));
    meff=m-out_param.mmin+1;
    Stilde(meff)=sum(abs(y(kappanumap(nllstart+1:2*nllstart))));
@@ -627,13 +590,9 @@
        out_param.exit(2) = true;
    end
 
-   %% Approximate integral (2)
-   if cv.J
-       q= mean(yval) - mu*beta(out_param.FuncCount+1:end,:);
-   else
-       q=mean(yval);
-   end
-
+   %% Approximate integral
+   q=mean(yval)+mu*beta;
+   
    q = q - errest(meff)*(max(out_param.abstol, out_param.reltol*abs(q + errest(meff)))...
         - max(out_param.abstol, out_param.reltol*abs(q - errest(meff))))/...
         (max(out_param.abstol, out_param.reltol*abs(q + errest(meff)))...
@@ -675,11 +634,9 @@
 default.reltol  = 1e-2;
 default.mmin  = 10;
 default.mmax  = 24;
-default.fudge = @(m) 2.^-(m-3);
+default.fudge = @(m) 5*2.^-m;
 default.scramble = true;
 default.betaUpdate = 0;% option for updating beta, off at default
-default.FuncCount=0;
-default.CVCount=0; 
 
 % two data structures for function: function || structure(using CV)
 validf = @(x) gail.isfcn(x) || isstruct(x);
@@ -736,33 +693,6 @@
   f_addParamVal = @addParamValue;
 end
 
-if ~isstruct(f) %  not using control variates
-    cv.J = 0;
-    
-    out_param.d = size(hyperbox,2);
-    tempVal=ones(1, out_param.d);
-    temp=(size(f(tempVal))); 
-    totSize=temp(:,2);
-  
-    default.FuncCount=totSize-cv.J;
-    
-else % using control variates, checking mu
-    if isnumeric(f.cv)
-        cv.J = size(f.cv,2);
-        default.CVCount=cv.J; 
-        
-        out_param.d = size(hyperbox,2);
-        tempVal=ones(1, out_param.d);
-        temp=(size(f.func(tempVal)));
-        totSize=temp(:,2);
-        
-        default.FuncCount=totSize-cv.J;
-    else
-        warning('GAIL:cubLattice_g:controlvariates_error1',...
-            'f.cv should be numerical values');
-    end
-end
-
 if ~validvarargin
     out_param.measure = default.measure;
     out_param.abstol = default.abstol;
@@ -772,8 +702,6 @@
     out_param.fudge = default.fudge;
     out_param.scramble = default.scramble;
     out_param.betaUpdate= default.betaUpdate;
-    out_param.FuncCount=default.FuncCount;
-    out_param.CVCount=default.CVCount;
 else
     p = inputParser;
     addRequired(p,'f', validf);
@@ -790,9 +718,6 @@
         addOptional(p,'fudge',default.fudge,@gail.isfcn);
         addOptional(p,'scramble',default.scramble,@islogical);
         addOptional(p,'betaUpdate',default.betaUpdate,@isnumeric);
-        addOptional(p,'FuncCount',default.FuncCount,@isnumeric);
-        addOptional(p,'CVCount',default.CVCount,@isnumeric);
-
     else
         if isstruct(in3) %parse input structure
             p.StructExpand = true;
@@ -809,14 +734,25 @@
         f_addParamVal(p,'fudge',default.fudge,@gail.isfcn);
         f_addParamVal(p,'scramble',default.scramble,@islogical);
         f_addParamVal(p,'betaUpdate',default.betaUpdate,@isnumeric);
-        f_addParamVal(p,'FuncCount',default.FuncCount,@isnumeric);
-        f_addParamVal(p,'CVCount',default.CVCount,@isnumeric);
-
     end
     parse(p,f,hyperbox,varargin{3:end})
     out_param = p.Results;
 end
 
+% out_param.d will be set later
+%out_param.d = size(hyperbox,2);
+
+% get the number of control variates 
+if ~isstruct(f) %  not using control variates
+	cv.J = 0; 
+else % using control variates, checking mu
+	if isnumeric(f.cv)
+		cv.J = size(f.cv,2);
+	else
+		warning('GAIL:cubSobol_g:controlvariates_error1',...
+		'f.cv should be numerical values');
+	end
+end
 
 if ~(strcmp(out_param.measure,'uniform') || strcmp(out_param.measure,'normal') || ...
         strcmp(out_param.measure,'uniform ball') || ...
