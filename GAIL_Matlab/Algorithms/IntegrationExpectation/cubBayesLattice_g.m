--- conflicted
+++ resolved
@@ -185,11 +185,7 @@
     absTol = 0.01; %absolute tolerance
     relTol = 0; %relative tolerance
     order = 2; %Bernoulli order of the kernel
-<<<<<<< HEAD
-               %If zero, choose automatically
-=======
                 %If zero, choose order automatically
->>>>>>> bb1da8af
     alpha = 0.01; % p-value, default 0.1%.
     ptransform = 'C1sin'; %periodization transform
     stopAtTol = true; %automatic mode: stop after meeting the error tolerance
@@ -287,15 +283,11 @@
       temp = cubBayesLattice_g.gpuArray_(zeros(length_mvec,1));
       obj.errorBdAll = temp;
       obj.muhatAll = temp;
-<<<<<<< HEAD
-      obj.aMLEAll = cubBayesLattice_g.gpuArray_(zeros(length_mvec,obj.dim));
-=======
       if obj.oneTheta==true
         obj.aMLEAll = temp;
       else
         obj.aMLEAll = cubBayesLattice_g.gpuArray_(zeros(length_mvec,obj.dim));
       end
->>>>>>> bb1da8af
       obj.lossMLEAll = temp;
       obj.timeAll = temp;
       obj.dscAll = temp;
@@ -448,8 +440,6 @@
       tstart=tic;
       n=2^m;
       success = false;
-<<<<<<< HEAD
-=======
       r = obj.order;
       
       % search for optimal shape parameter
@@ -515,71 +505,7 @@
         [loss,Lambda,Lambda_ring,RKHSnorm] = ObjectiveFunction(obj, ...
           thetaOpt,xpts,ftilde);
       end
->>>>>>> bb1da8af
-      
-      % search for optimal shape parameter
-      if obj.kernType==2
-        % Truncated series kernel
-        options = optimset('TolX',1e-2, 'PlotFcns',@optimplotfval);
-        fLoss = @(param)ObjectiveFunctionFmin(obj,exp(param(1)),...
-          1 + exp(param(2)),xpts,ftilde);
-        % theta0 = ones(1,obj.dim+1)*0.1;
-        theta0 = [0.1,0.1];
-        
-        [aOPT, fval, exitflag, output] = fminsearch(fLoss, ...
-          theta0,optimset('TolX',1e-2));
-        if exitflag==0
-          fprintf('')
-        end
-        % thetaOpt = exp(aOPT);
-        % [loss,Lambda,Lambda_ring,RKHSnorm] = ObjectiveFunction(obj, thetaOpt,xpts,ftilde);
-        thetaOpt = exp(aOPT(1));
-        bOpt = 1 + exp(aOPT(2));
-        [loss,Lambda,Lambda_ring,RKHSnorm] = ObjectiveFunctionFmin(obj, ...
-          thetaOpt,bOpt,xpts,ftilde);
-        
-      elseif obj.oneTheta==false
-        % Use d length shape parameters, one per dimension
-        if obj.useGradient==true
-          % using Matlab fminunc
-          theta0 = ones(1,obj.dim)*0.1;
-          options = optimoptions('fminunc',...
-            'Display','off',...
-            'TolX',1e-2, ...
-            'Algorithm','trust-region',...
-            'SpecifyObjectiveGradient',true);
-          try
-            [lnThetaOpt,fval,eflag,output] = fminunc(...
-              @(phi)dObjectiveFunction(obj, exp(phi),xpts,ftilde), ...
-              theta0,options);
-          catch mErr
-            error('*** cubBayesLattice_g: Error when evaluating fminunc.');
-          end
-          thetaOpt = exp(lnThetaOpt);
-        else
-          % Nelder Mead: gradient not required
-          nm_start = tic;
-          theta0 = ones(1,obj.dim)*0.1; %
-          nmOptions = optimset('TolX',1e-2);
-          [lnaMLE_,fval_,exitflag_,output_] = fminsearch(@(lna) ...
-            ObjectiveFunction(obj, exp(lna),xpts,ftilde), ...
-            theta0,nmOptions);
-          thetaOpt = exp(lnaMLE_);
-          time_nm = toc(nm_start);
-        end
-        [loss,Lambda,Lambda_ring,RKHSnorm] = ObjectiveFunction(obj, ...
-          thetaOpt,xpts,ftilde);
-      else
-        % Use one shape parameter for all dimensions
-        % bounded search
-        lnaRange = [-5,5];
-        lnaMLE = fminbnd(@(lna) ...
-          ObjectiveFunction(obj, exp(lna),xpts,ftilde), ...
-          lnaRange(1),lnaRange(2),optimset('TolX',1e-2));
-        thetaOpt = exp(lnaMLE);
-        [loss,Lambda,Lambda_ring,RKHSnorm] = ObjectiveFunction(obj, thetaOpt,xpts,ftilde);
-      end
-
+      
       %Check error criterion
       % compute DSC
       if obj.fullBayes==true
@@ -635,22 +561,7 @@
         CheckGaussianDensity(obj, ftilde, Lambda)
       end
       t_end=toc(tstart);
-<<<<<<< HEAD
-
-      % thetaOptStr = mat2str(thetaOpt, 3);
-      thetaOptStr = sprintf('%01.2f ', thetaOpt);
-      if exist('bOpt', 'var')
-        thetaOptStr = sprintf('%s,%01.2f', thetaOptStr, bOpt);
-      end
-      fprintf('thetaOpt=%s, n=%1.1e, ErrBd=%1.1e, time=%1.1e, absTol=%1.1e, opt=%s\n', ...
-        thetaOptStr(1:end-1), n, ErrBd, t_end, obj.absTol, obj.optTechnique);
-
-      % if ~isreal(ErrBd) || (RKHSnorm < 0)
-      %  fprintf('');
-      % end
-=======
-      
->>>>>>> bb1da8af
+      
       if 2*ErrBd <= ...
           max(obj.absTol,obj.relTol*abs(muminus)) + max(obj.absTol,obj.relTol*abs(muplus))
         if obj.errorBdAll(iter)==0
@@ -674,17 +585,8 @@
         end
       end
       n = length(ftilde);
-<<<<<<< HEAD
-      % [Lambda, Lambda_ring] = obj.kernel(xun,b,a,obj.avoidCancelError,...
-      %  obj.kernType,obj.debugEnable);
-      [Lambda,Lambda_ring] = obj.dKernel(xun,b,a,obj.avoidCancelError, ...
-        obj.kernType,false,obj.debugEnable);      
-      %[Lambda, Lambda_ring] = obj.kernel(xun,obj.order,a,obj.avoidCancelError, ...
-        % obj.kernType,obj.debugEnable);
-=======
       [Lambda,Lambda_ring] = obj.dKernel(xun,b,a,obj.avoidCancelError, ...
         obj.kernType,false,obj.debugEnable);
->>>>>>> bb1da8af
       
       % compute RKHSnorm
       temp = abs(ftilde(Lambda~=0).^2)./(Lambda(Lambda~=0)) ;
@@ -728,19 +630,12 @@
       end
     end
     
-<<<<<<< HEAD
+    
     function [loss,Lambda,Lambda_ring,RKHSnorm] = ObjectiveFunction(obj,a,xun,ftilde)
       [loss,Lambda,Lambda_ring,RKHSnorm] = ObjectiveFunctionFmin(obj,a,...
         obj.order,xun,ftilde);
-    end    
-=======
-    
-    function [loss,Lambda,Lambda_ring,RKHSnorm] = ObjectiveFunction(obj,a,xun,ftilde)
-      [loss,Lambda,Lambda_ring,RKHSnorm] = ObjectiveFunctionFmin(obj,a,...
-        obj.order,xun,ftilde);
-    end
-    
->>>>>>> bb1da8af
+    end
+    
     
     % computes Gradient of the objective function
     function [lossObj,lossD] = dObjectiveFunction(obj,a,xun,ftilde)
@@ -753,11 +648,7 @@
       n = length(ftilde);
       [dLambda, Lambda] = obj.dKernel(xun,obj.order,a,obj.avoidCancelError, ...
         obj.kernType,true,obj.debugEnable);
-<<<<<<< HEAD
-           
-=======
-      
->>>>>>> bb1da8af
+      
       % ignore all zero eigenvalues
       if obj.GCV==true
         % GCV
@@ -765,11 +656,7 @@
         deriv_part_num = abs(...
           bsxfun(@times, ...
           (temp_gcv)./(Lambda(Lambda~=0)), dLambda(Lambda~=0, :)));
-<<<<<<< HEAD
-          % (ftilde(Lambda~=0).^2)./(Lambda(Lambda~=0).^3), dLambda(Lambda~=0, :)));
-=======
         % (ftilde(Lambda~=0).^2)./(Lambda(Lambda~=0).^3), dLambda(Lambda~=0, :)));
->>>>>>> bb1da8af
         if obj.arbMean==true
           deriv_part_num = sum(deriv_part_num(2:end, :), 1);
           deriv_part_den = sum(temp_gcv(2:end));
@@ -795,13 +682,8 @@
         deriv_part_num = abs(...
           bsxfun(@times, ...
           (abs(ftilde(Lambda~=0))./Lambda(Lambda~=0)).^2, dLambda(Lambda~=0, :)));
-<<<<<<< HEAD
-          % temp./(Lambda(Lambda~=0)), dLambda(Lambda~=0, :)));
-          % (ftilde(Lambda~=0).^2)./(Lambda(Lambda~=0).^2), dLambda(Lambda~=0, :)));
-=======
         % temp./(Lambda(Lambda~=0)), dLambda(Lambda~=0, :)));
         % (ftilde(Lambda~=0).^2)./(Lambda(Lambda~=0).^2), dLambda(Lambda~=0, :)));
->>>>>>> bb1da8af
         if obj.arbMean==true
           deriv_part_num = sum(deriv_part_num(2:end, :), 1);
           deriv_part_den = sum(temp(2:end));
@@ -815,11 +697,7 @@
         lossDet = sum(log(abs(Lambda(Lambda~=0))))/n;
         lossMLE = lossDet + log(abs(deriv_part_den));
         lossObj = lossMLE;
-<<<<<<< HEAD
-
-=======
-        
->>>>>>> bb1da8af
+        
         if obj.debugEnable
           cubBayesLattice_g.alertMsg(lossD, 'Inf', 'Imag', 'Nan');
           cubBayesLattice_g.alertMsg(lossObj, 'Inf', 'Imag', 'Nan');
@@ -883,11 +761,7 @@
         end
         
         if obj.kernType==1
-<<<<<<< HEAD
-          if ~(obj.order==1 || obj.order==2)
-=======
           if ~(obj.order==0 || obj.order==1 || obj.order==2)
->>>>>>> bb1da8af
             warning('GAIL:cubBayesLattice_g:r_invalid',...
               'Kernel order, r=%d, is not supported; it must be 1 or 2. The algorithm is using default value r=2.\n', ...
               obj.order);
@@ -996,11 +870,7 @@
       g = cubBayesLattice_g.truncated_series(n,r);
       c = g(1 + x*n);
     end
-<<<<<<< HEAD
-
-=======
-    
->>>>>>> bb1da8af
+    
     
     function [kernelFunc,constMult] = bernPolyFun(r)
       constMult = -(-1)^(r/2)*((2*pi)^r)/factorial(r);
@@ -1009,7 +879,6 @@
         bernPoly = @(x)(-x.*(1-x) + 1/6);
       elseif r == 4
         bernPoly = @(x)( ( (x.*(1-x)).^2 ) - 1/30);
-<<<<<<< HEAD
       else
         error('Bernoulli order=%d not implemented !', r);
       end
@@ -1017,7 +886,7 @@
     end
     
     % Computes gradient of the kernel w.r.t. shape parameter
-    % dLambda : Eigenvalues of the gradient of the kernel 
+    % dLambda : Eigenvalues of the gradient of the kernel
     function [Lambda,Lambda_ring,dLambda] = dKernel(xun,order,a,avoidCancelError,...
         kernType,gradient,debugEnable)
       
@@ -1027,7 +896,7 @@
       else
         r = order*2;
         constMult = 1;
-        kernelFunc = @(x) cubBayesLattice_g.truncated_series_kernel(x,r); 
+        kernelFunc = @(x) cubBayesLattice_g.truncated_series_kernel(x,r);
       end
       
       [~, dim] = size(xun);
@@ -1084,115 +953,6 @@
           dC1 = (dim/a)*C1.*(1 - (1/dim)*sum(1./(1+temp_), 2));
           dLambda = real(fft(dC1));
         end
-      end
-      
-    end
-
-    
-    % Shift invariant kernel
-    % C1 : first row of the covariance matrix
-    % a : kernel's shape parameter
-    % Lambda : eigenvalues of the covariance matrix
-    % Lambda_ring = fft(C1 - 1)
-    function [Lambda, Lambda_ring] = kernel(xun,order,a,avoidCancelError,...
-        kernType,debugEnable)
-      
-      if kernType==1
-        % Bernoulli polynomial order as per the equation
-        [kernelFunc,constMult] = cubBayesLattice_g.bernPolyFun(order*2);
-      else
-        r = order*2;
-        constMult = 1;
-        kernelFunc = @(x) cubBayesLattice_g.truncated_series_kernel(x,r);        
-=======
-      else
-        error('Bernoulli order=%d not implemented !', r);
-      end
-      kernelFunc = @(x) bernPoly(x);
-    end
-    
-    % Computes gradient of the kernel w.r.t. shape parameter
-    % dLambda : Eigenvalues of the gradient of the kernel
-    function [Lambda,Lambda_ring,dLambda] = dKernel(xun,order,a,avoidCancelError,...
-        kernType,gradient,debugEnable)
-      
-      if kernType==1
-        % Bernoulli polynomial order as per the equation
-        [kernelFunc,constMult] = cubBayesLattice_g.bernPolyFun(order*2);
-      else
-        r = order*2;
-        constMult = 1;
-        kernelFunc = @(x) cubBayesLattice_g.truncated_series_kernel(x,r);
->>>>>>> bb1da8af
-      end
-      
-      [~, dim] = size(xun);
-      if avoidCancelError
-        kernFuncValues = kernelFunc(xun);
-        % Computes C1m1 = C1 - 1
-        % C1_new = 1 + C1m1 indirectly computed in the process
-<<<<<<< HEAD
-        [C1m1, C1_alt] = cubBayesLattice_g.kernel_t(a*constMult, kernelFunc(xun));
-        % eigenvalues must be real and positive: Symmetric pos definite Kernel
-=======
-        [C1m1] = cubBayesLattice_g.kernel_t(a*constMult, kernFuncValues);
-        % eigenvalues must be real : Symmetric pos definite Kernel
-        
->>>>>>> bb1da8af
-        Lambda_ring = real(fft(C1m1));
-        if any(find(Lambda_ring < 0))
-          Lambda_ring = abs(Lambda_ring);
-        end
-        
-        % Lambda = real(fft(1 + C1m1));
-        Lambda = Lambda_ring;
-        Lambda(1) = Lambda_ring(1) + length(Lambda_ring);
-        
-        if gradient==true
-          if length(a) > 1
-            % different theta per dimension
-            try
-              partb = 1 - 1./(1+bsxfun(@times,a*constMult,kernFuncValues));
-            catch mErr
-              error('*** cubBayesLattice_g: Error when evaluating partb.');
-            end
-            % dC1 = (1./a)*(1 + C1m1).*partb;
-            dC1 = bsxfun(@times, (1./a), ...
-              bsxfun(@times, (1 + C1m1), partb));
-          else
-            % common theta
-            partb = -(1/dim)*sum(1./(1+a*constMult*kernFuncValues), 2);
-            dC1 = (dim/a)*(1 + C1m1 + partb + C1m1.*partb);
-          end
-          dLambda = real(fft(dC1));
-        end
-        if debugEnable == true
-          % eigenvalues must be real : Symmetric pos definite Kernel
-          Lambda_direct = real(fft(C1_alt)); % Note: fft output unnormalized
-          if sum(abs(Lambda_direct-Lambda)) > 1
-            fprintf('Possible error: check Lambda_ring computation')
-          end
-        end
-      else
-        % direct approach to compute first row of the kernel Gram matrix
-<<<<<<< HEAD
-        C1 = prod(1 + bsxfun(@times, (a)*constMult, kernelFunc(xun)),2);
-        % matlab's builtin fft is much faster and accurate
-        % eigenvalues must be real : Symmetric pos definite Kernel
-        Lambda = real(fft(C1));
-        Lambda_ring = NaN;
-=======
-        temp_ = bsxfun(@times, (a)*constMult, kernelFunc(xun));
-        C1 = prod(1 + temp_, 2);
-        
-        % matlab's builtin fft is much faster and accurate
-        % eigenvalues must be real : Symmetric pos definite Kernel
-        Lambda = real(fft(C1));
-        if gradient==true
-          dC1 = (dim/a)*C1.*(1 - (1/dim)*sum(1./(1+temp_), 2));
-          dLambda = real(fft(dC1));
-        end
->>>>>>> bb1da8af
       end
       
     end
