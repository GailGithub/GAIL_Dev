function [sol, out] = meanMC_CLT(varargin)
%MEANMC_CLT Monte Carlo method to estimate the mean of a random variable
%
%   sol = MEANMC_CLT(Y,absTol,relTol,alpha,nSig,inflate) estimates the
%   mean, mu, of a random variable to within a specified error tolerance,
%   i.e., | mu - tmu | <= max(absTol,relTol|mu|) with probability at least
%   1-alpha, where abstol is the absolute error tolerance.  The default
%   values are abstol=1e-2 and alpha=1%. Input Y is a function handle that
%   accepts a positive integer input n and returns an n x 1 vector of IID
%   instances of the random variable.
%
%   This is a heuristic algorithm based on a Central Limit Theorem
%   approximation.
%
%
%   Input Arguments
%
%     Y --- the function or structure for generating n IID instances of a
%     random variable Y whose mean we want to estimate. Y is often defined
%     as a function of some random variable X with a simple distribution.
%     The input of Yrand should be the number of random variables n, the
%     output of Yrand should be n function values. For example, if Y = X.^2
%     where X is a standard uniform random variable, then one may define
%     Yrand = @(n) rand(n,1).^2.
%
%
%     absTol --- the absolute error tolerance, which should be
%     non-negative --- default = 1e-2
%
%     relTol --- the relative error tolerance, which should be
%     non-negative and no greater than 1 --- default = 0
%
%     alpha --- the uncertainty, which should be a small positive
%     percentage --- default = 1%
%
%     nSig --- the number of samples used to compute the sample variance
%     --- default = 1000
%
%     inflate --- the standard deviation inflation factor --- default = 1.2
%
%   Output Arguments
%
%     Y --- the random generator
%
%     absTol --- the absolute error tolerance
%
%     relTol --- the relative error tolerance
%
%     alpha --- the uncertainty
%
%     mu --- the estimated mean of Y.
%
%     stddev --- sample standard deviation of the random variable
%
%     nSample --- total sample used.
%
%     time --- the time elapsed in seconds.
%
%     errBd --- the error bound.
%
% _Authors: Yueyi Li, Hu Cauw Hung, Fred J. Hickernell_
%
% Example 1:
% Estimate the integral with integrand f(x) = x1.*x2 in the interval
% [0,1)^2 with absolute tolerance 1e-3 and relative tolerance 0:
% >> [mu,out] = meanMC_CLT(@(n) rand(n,1).^2, 0.001);
% >> exact = 1/3;
% >> check = double(abs(exact - mu) < 2e-3)
% check = 1
%
%
% Example 2:
% Estimate the integral f(x)=exp(-x^2) in the interval [0,1] using x as a
% control variate and relative error 1e-3:
% >> f = @(x)[exp(-x.^2), x];
% >> YXn = @(n)f(rand(n,1));
% >> s = struct('Y',YXn,'nY',1,'trueMuCV',1/2);
% >> [hmu,out] = meanMC_CLT(s,0,1e-3);
% >> exact = erf(1)*sqrt(pi)/2;
% >> check = double(abs(exact-hmu) < max(0,1e-3*abs(exact)))
% check = 1
%
%
% Example 3:
% Estimate the Keister's integration in dimension 1 with a=1, 1/sqrt(2) and
% using cos(x) as a control variate:
% >> normsqd = @(x) sum(x.*x,2);
% >> f = @(normt,a,d) ((2*pi*a^2).^(d/2)) * cos(a*sqrt(normt)).* exp((1/2-a^2)*normt);
% >> f1 = @(x,a,d) f(normsqd(x),a,d);
% >> f2 = @(x)[f1(x,1,1),f1(x,1/sqrt(2),1),cos(x)];
% >> YXn = @(n)f2(randn(n,1));
% >> s = struct('Y',YXn,'nY',2,'trueMuCV',1/sqrt(exp(1)));
% >> [hmu,out] = meanMC_CLT(s,0,1e-3);
% >> exact = 1.380388447043143;
% >> check = double(abs(exact-hmu) < max(0,1e-3*abs(exact)))
% check = 1
%
%
% Example 4:
% Estimate the integral with integrand f(x) = x1.^3.*x2.^3.*x3.^3 in the
% interval [0,1]^3 with pure absolute error 1e-3 using x1.*x2.*x3 as a
% control variate:
%
% >> f = @(x) [x(:,1).^3.*x(:,2).^3.*x(:,3).^3, x(:,1).*x(:,2).*x(:,3)];
% >> s = struct('Y',@(n)f(rand(n,3)),'nY',1,'trueMuCV',1/8);
% >> [hmu,out] = meanMC_CLT(s,1e-3,0);
% >> exact = 1/64;
% >> check = double(abs(exact-hmu) < max(1e-3,1e-3*abs(exact)))
% check = 1
%
%
% Example 5:
% Estimate the integrals with integrands f1(x) = x1.^3.*x2.^3.*x3.^3 and
% f2(x)= x1.^2.*x2.^2.*x3.^2-1/27+1/64 in the interval [0,1]^3 using
% x1.*x2.*x3 and x1+x2+x3 as control variates:
%
% >> f = @(x) [x(:,1).^3.*x(:,2).^3.*x(:,3).^3, x(:,1).^2.*x(:,2).^2.*x(:,3).^2-1/27+1/64,  x(:,1).*x(:,2).*x(:,3), x(:,1)+x(:,2)+x(:,3)];
% >> s = struct('Y',@(n)f(rand(n,3)),'nY',2,'trueMuCV',[1/8 1.5]);
% >> [hmu,out] = meanMC_CLT(s,1e-4,1e-3);
% >> exact = 1/64;
% >> check = double(abs(exact-hmu) < max(1e-4,1e-3*abs(exact)))
% check = 1
%
%
%
% _Authors: Yueyi Li, Cu Hauw Hung, Fred J. Hickernell_

tstart = tic; %start the clock

if nargin
   if isa(varargin{1},'gail.cubMCOut')
      out = varargin{1};
   end
end
if ~exist('out','var')
   out = gail.meanYOut(gail.meanYParam(varargin{:}));
end
Yrand = out.Y; %the random number generator
q = out.nY; %the number of target random variable
p = out.CM.nCV; %the number of control variates
val = Yrand(out.nSig); %get samples to estimate variance
if p==0 && q==1
<<<<<<< HEAD
   YY = val(:,1); 
   theta = 1;
=======
   YY = val(:,1);
>>>>>>> d87a54fc
else
%if there is control variate, construct a new random variable that has the
%same expected value and smaller variance
   meanVal = mean(val); %the mean of each column
   A = bsxfun(@minus, val, meanVal); %covariance matrix of the samples
   [U, S, V] = svd([A; [ones(1,q) zeros(1,p)] ],0); %use SVD to solve a constrained least square problem
   Sdiag = diag(S); %the vector of the single values
   U2 = U(end,:); %last row of U
<<<<<<< HEAD
   theta = V*(U2'/(U2*U2')./Sdiag); %get the coefficient for control variates
   YY = [val(:,1:q) A(:,q+1:end)] * theta; %get samples of the new random variable 
=======
   beta = V*(U2'/(U2*U2')./Sdiag); %get the coefficient for control variates
   YY = [val(:,1:q) A(:,q+1:end)] * beta; %get samples of the new random variable
>>>>>>> d87a54fc
end

out.stddev = std(YY); %standard deviation of the new samples
sig0up = out.CM.inflate .* out.stddev; %upper bound on the standard deviation
hmu0 = mean(YY); %mean of the samples

nmu = max(1,ceil((-gail.stdnorminv(out.alpha/2)*sig0up ...
   /max(out.err.absTol,out.err.relTol*abs(hmu0))).^2));
   %number of samples needed for the error tolerance
if nmu > out.CM.nMax %don't exceed sample budget
   warning(['The algorithm wants to use nmu = ' int2str(nmu) ...
      ', which is too big. Using ' int2str(out.CM.nMax) ' instead.'])
   nmu = out.CM.nMax; %revise nmu
end

W = Yrand(nmu); %get samples for computing the mean

if p == 0 && q == 1 %no control variates
   YY = W;
else %samples of the new random variable
  if ~isempty(out.CM.trueMuCV)
<<<<<<< HEAD
     W(:,q+1:end) = bsxfun(@minus, W(:,q+1:end), out.CM.trueMuCV); 
=======
     YY(:,q+1:end) = bsxfun(@minus, YY(:,q+1:end), out.CM.trueMuCV);
>>>>>>> d87a54fc
     %subtract true mean from control variates
  end
  YY = W * theta; %incorporate the control variates and multiple Y's
end


sol = mean(YY); %estimated mean
out.sol = sol; %record answer in output class

out.nSample = out.nSig+nmu; %total samples required
out.errBd = -gail.stdnorminv(out.alpha/2)*sig0up/sqrt(nmu);
out.theta = theta; %coefficients of the control variates
out.time = toc(tstart); %elapsed time
end<|MERGE_RESOLUTION|>--- conflicted
+++ resolved
@@ -140,12 +140,8 @@
 p = out.CM.nCV; %the number of control variates
 val = Yrand(out.nSig); %get samples to estimate variance
 if p==0 && q==1
-<<<<<<< HEAD
    YY = val(:,1); 
    theta = 1;
-=======
-   YY = val(:,1);
->>>>>>> d87a54fc
 else
 %if there is control variate, construct a new random variable that has the
 %same expected value and smaller variance
@@ -154,13 +150,8 @@
    [U, S, V] = svd([A; [ones(1,q) zeros(1,p)] ],0); %use SVD to solve a constrained least square problem
    Sdiag = diag(S); %the vector of the single values
    U2 = U(end,:); %last row of U
-<<<<<<< HEAD
    theta = V*(U2'/(U2*U2')./Sdiag); %get the coefficient for control variates
    YY = [val(:,1:q) A(:,q+1:end)] * theta; %get samples of the new random variable 
-=======
-   beta = V*(U2'/(U2*U2')./Sdiag); %get the coefficient for control variates
-   YY = [val(:,1:q) A(:,q+1:end)] * beta; %get samples of the new random variable
->>>>>>> d87a54fc
 end
 
 out.stddev = std(YY); %standard deviation of the new samples
@@ -182,11 +173,7 @@
    YY = W;
 else %samples of the new random variable
   if ~isempty(out.CM.trueMuCV)
-<<<<<<< HEAD
      W(:,q+1:end) = bsxfun(@minus, W(:,q+1:end), out.CM.trueMuCV); 
-=======
-     YY(:,q+1:end) = bsxfun(@minus, YY(:,q+1:end), out.CM.trueMuCV);
->>>>>>> d87a54fc
      %subtract true mean from control variates
   end
   YY = W * theta; %incorporate the control variates and multiple Y's
