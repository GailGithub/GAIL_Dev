--- conflicted
+++ resolved
@@ -76,15 +76,10 @@
          assert(obj.timeDim.startTime >= 0) %Brownian motion goes forward in time
          obj.timeDim = struct('initTime',0,'initValue',0); 
             %Brownian motion starts at time 0 with value 0
-<<<<<<< HEAD
-         if strcmp(obj.inputType,'n') && strcmp(obj.wnParam.sampleKind,'IID')
-             obj.wnParam.xDistrib = 'Gaussian';
-=======
          if strcmp(obj.inputType,'n') && ... %input is n type
                strcmp(obj.wnParam.sampleKind,'IID') && ... %IID sampling 
                gail.compCellArray(obj.wnParam.distribName,{'Gaussian'}) %all is Gaussian
             obj.wnParam.xDistrib = 'Gaussian'; %sample using randn
->>>>>>> f65857b5
          end
       end
            
