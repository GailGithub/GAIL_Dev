--- conflicted
+++ resolved
@@ -109,12 +109,7 @@
 %         @(x)interp1(x1,y1,x,'linear')
 % 
 %   out_param = 
-<<<<<<< HEAD
-% 
-%                a: -21
-=======
 %                a: -2
->>>>>>> 26609ee5
 %           abstol: 1.0000e-07
 %                b: 2
 %                f: @(x)x.^2
@@ -138,19 +133,6 @@
 %        @(x)interp1(x1,y1,x,'linear')
 % 
 %   out_param =
-<<<<<<< HEAD
-% 
-%                a: -21
-%           abstol: 1.0000e-06
-%                b: 2 f: @(x)x.^2
-%              nhi: 100 nlo: 10
-%             nmax: 10000000
-%            ninit: 64
-%              tau: 125
-%     exceedbudget: 0
-%          npoints: 62749
-%         errbound: 1.0159e-09
-=======
 %                  a: -2
 %             abstol: 1.0000e-06
 %                  b: 2
@@ -163,7 +145,6 @@
 %       exceedbudget: 0
 %            npoints: 31375
 %           errbound: 4.0637e-09
->>>>>>> 26609ee5
 %
 %
 %   Example 4:
@@ -178,16 +159,9 @@
 %        @(x)interp1(x1,y1,x,'linear')
 % 
 %   out_param =
-<<<<<<< HEAD
-% 
-%                a: -21
-%           abstol: 1.0000e-06
-%                b: 2
-=======
 %                a: -10
 %           abstol: 1.0000e-07
 %                b: 10
->>>>>>> 26609ee5
 %                f: @(x)x.^2
 %              nhi: 100
 %              nlo: 10
