classdef cubMeanParam < handle & matlab.mixin.CustomDisplay
   %GAIL.CUBMEANPARAM is a class containing the parameters related to
   %algorithms that act on functions of x
   %   This class contains the function, its domain, etc.
   %
   % Example 1. Construct a cubMeanParam object with default parameters
   % >> cubMeanParamObj = gail.cubMeanParam
   % cubMeanParamObj = 
   %   cubMeanParam with properties:
   % 
   %     nInit: 1024
   %      nMax: 16777216
   %
   %
   % Example 2. Using name/value pairs
   % cubMeanParamObj = gail.cubMeanParam('nInit', 100)
   % cubMeanParamObj = 
   %   cubMeanParam with properties:
   % 
   %     nInit: 100
   %      nMax: 16777216
   % 
   %
   % Example 2. Using structure for input
   % >> inpStruct.nInit = 200;
   % >> cubMeanParamObj = gail.cubMeanParam(inpStruct)
   % cubMeanParamObj = 
   %   cubMeanParam with properties:
   % 
   %     nInit: 200
   %      nMax: 16777216
   %
   %   
   % Example 3. Copying an cubMeanParamObj object and changing properties
   % >> newcubMeanParamObj = gail.cubMeanParam(cubMeanParamObj,'nInit',300)
   % newcubMeanParamObj = 
   %   cubMeanParam with properties:
   % 
   %     nInit: 300
   %      nMax: 16777216
   %
   %   
   % Author:  Fred J. Hickernell
   
   properties
      inflate %inflation factor for bounding the error
      fudge % fudge factor 
      nInit %initial sample size
      nMax %maximum sample size
      nMu %number of integrals for solution function
      trueMuCV %true integral for control variates
   end
   
   properties (Dependent)
      nCV %number of control variates
   end
      
   properties (Hidden, SetAccess = private)
      def_nInit = 1024 %default initial number of samples
      def_nMax = 2^24 %default maximum sample size
      def_nMu = 1 %default number of integrals
<<<<<<< HEAD
      def_fudge = @(m) 10*2.^-(m)
      def_inflate = 1.2;
=======
      def_inflate = 1.2
>>>>>>> 9cec1595
      def_trueMuCV = [] %default true integrals for control variates
   end
   
   
   methods
      
      % Creating a fParam process
      function obj = cubMeanParam(varargin)
         %this constructor essentially parses inputs
         %the parser will look for the following in order
         %  # a copy of a fParam object
         %  # a structure
         %  # a function
         %  # a domain
         %  # a domain Type
         %  # numbers: absTol, relTol
         %  # name-value pairs
         
         start = 1; %index to begin to parse
         useDefaults = true; %true unless copying an cubMeanParam object, then false
         structInp = 0; %where is the structure
         objInp = 0; %where is the an object in the class
         if nargin %there are inputs to parse and assign
            if isa(varargin{start},'gail.cubMeanParam') 
               %the first input is a fParam object so copy it
               objInp = start;
               start = start + 1;
            end
            if nargin >= start
               if isstruct(varargin{start}) %next input is a structure containing Y
                  structInp = start;
                  start = start + 1;
               end
            end
         end
         
         done = false; %not finished parsing
         if objInp
            val = varargin{objInp}; %first input
            obj.nInit = val.nInit; %copy initial sample size
            obj.nMax = val.nMax; %copy maximum sample size
            obj.fudge = val.fudge;
            obj.inflate = val.inflate; %copy inflation factor
            obj.nMu = val.nMu; %copy the number of means/integrals
            obj.trueMuCV = val.trueMuCV; %copy true means of control variates
            useDefaults = false;
         end

         %Now begin to parse inputs
         p = inputParser; %construct an inputParser object
         p.KeepUnmatched = true; %ignore those that do not match
         p.PartialMatching = false; %don'try a partial match
         p.StructExpand = true; %expand structures
         if nargin >= start
            if ischar(varargin{start})
               %there may be input string/value pairs or a structure
               MATLABVERSION = gail.matlab_version;
               if MATLABVERSION >= 8.3
                  f_addParamVal = @addParameter;
               else
                  f_addParamVal = @addParamValue;
               end
               parseRange = start:nargin;
               done = true;
            end
         end
         if ~done %then nothingleft or just numbers
           f_addParamVal = @addOptional;
           parseRange = []; %nothing to parse here if just numbers
         end
         
         f_addParamVal(p,'nInit',obj.def_nInit);
         f_addParamVal(p,'nMax',obj.def_nMax);
         f_addParamVal(p,'inflate',obj.def_inflate);
         f_addParamVal(p,'fudge',obj.def_fudge);
         f_addParamVal(p,'nMu',obj.def_nMu);
         f_addParamVal(p,'trueMuCV',obj.def_trueMuCV);
         
         if structInp
            parse(p,varargin{parseRange},varargin{structInp}) 
            %parse inputs with a structure
         else
            parse(p,varargin{parseRange}) %parse inputs w/o structure
         end
         struct_val = p.Results; %store parse inputs as a structure
         if ~useDefaults %remove defaults if copying fParam object
            struct_val = rmfield(struct_val,p.UsingDefaults);
         end
         
         %Assign values of structure to corresponding class properties
         if isfield(struct_val,'nInit')
            obj.nInit = struct_val.nInit;
         end
         if isfield(struct_val,'nMax')
            obj.nMax = struct_val.nMax;
         end
         if isfield(struct_val,'inflate')
            obj.inflate = struct_val.inflate;
         end
         if isfield(struct_val,'fudge')
            obj.fudge = struct_val.fudge;
         end
         if isfield(struct_val,'nMu')         
            obj.nMu = struct_val.nMu;
         end         
         if isfield(struct_val,'trueMuCV')         
            obj.trueMuCV = struct_val.trueMuCV;
         end
         
         
         
      end %of constructor
                            
      function set.nInit(obj,val)
         validateattributes(val, {'numeric'}, {'scalar','positive','integer'})
         obj.nInit = val;
      end
                             
      function set.nMax(obj,val)
         validateattributes(val, {'numeric'}, {'scalar','positive','integer'})
         obj.nMax = val;
      end
                                                                                      
       function set.inflate(obj,val)
         validateattributes(val, {'function_handle','numeric'}, {})
         obj.inflate = val;
      end
                             
      function set.nMu(obj,val)
         validateattributes(val, {'numeric'}, {'integer', 'positive'})
         obj.nMu = val;
      end
      
      function set.trueMuCV(obj,val)
         validateattributes(val, {'numeric'}, {})
         obj.trueMuCV = val;
      end
      
      function val = get.nCV(obj)
         val = numel(obj.trueMuCV);
      end
   end
   
  methods (Access = protected)
     function propgrp = getPropertyGroups(obj)
        if ~isscalar(obj)
           propgrp = getPropertyGroups@matlab.mixin.CustomDisplay(obj);
        else
           propList = getPropertyList(obj);
           propgrp = matlab.mixin.util.PropertyGroup(propList);
        end
     end
      
     function propList = getPropertyList(obj)
        propList = struct('nInit',obj.nInit, ...
           'nMax', obj.nMax);
        if obj.nMu ~= obj.def_nMu
           propList.nMu = obj.nMu;
        end
        if numel(obj.trueMuCV)
           propList.trueMuCV = obj.trueMuCV;
        end
     end
     
     
  end

   
   
end
<|MERGE_RESOLUTION|>--- conflicted
+++ resolved
@@ -44,7 +44,6 @@
    
    properties
       inflate %inflation factor for bounding the error
-      fudge % fudge factor 
       nInit %initial sample size
       nMax %maximum sample size
       nMu %number of integrals for solution function
@@ -59,12 +58,7 @@
       def_nInit = 1024 %default initial number of samples
       def_nMax = 2^24 %default maximum sample size
       def_nMu = 1 %default number of integrals
-<<<<<<< HEAD
-      def_fudge = @(m) 10*2.^-(m)
-      def_inflate = 1.2;
-=======
       def_inflate = 1.2
->>>>>>> 9cec1595
       def_trueMuCV = [] %default true integrals for control variates
    end
    
@@ -106,7 +100,6 @@
             val = varargin{objInp}; %first input
             obj.nInit = val.nInit; %copy initial sample size
             obj.nMax = val.nMax; %copy maximum sample size
-            obj.fudge = val.fudge;
             obj.inflate = val.inflate; %copy inflation factor
             obj.nMu = val.nMu; %copy the number of means/integrals
             obj.trueMuCV = val.trueMuCV; %copy true means of control variates
@@ -139,7 +132,6 @@
          f_addParamVal(p,'nInit',obj.def_nInit);
          f_addParamVal(p,'nMax',obj.def_nMax);
          f_addParamVal(p,'inflate',obj.def_inflate);
-         f_addParamVal(p,'fudge',obj.def_fudge);
          f_addParamVal(p,'nMu',obj.def_nMu);
          f_addParamVal(p,'trueMuCV',obj.def_trueMuCV);
          
@@ -164,17 +156,12 @@
          if isfield(struct_val,'inflate')
             obj.inflate = struct_val.inflate;
          end
-         if isfield(struct_val,'fudge')
-            obj.fudge = struct_val.fudge;
-         end
          if isfield(struct_val,'nMu')         
             obj.nMu = struct_val.nMu;
          end         
          if isfield(struct_val,'trueMuCV')         
             obj.trueMuCV = struct_val.trueMuCV;
          end
-         
-         
          
       end %of constructor
                             
