--- conflicted
+++ resolved
@@ -440,8 +440,8 @@
             p.StructExpand = true;
             p.KeepUnmatched = true;
         end
-<<<<<<< HEAD
         f_addParamVal(p,'abstol',default.abstol,@isnumeric);
+        f_addParamVal(p,'reltol',default.reltol,@isnumeric);
         f_addParamVal(p,'density',default.density,...
             @(x) any(validatestring(x, {'uniform','normal'})));
         f_addParamVal(p,'shift',default.shift,@isnumeric);
@@ -449,21 +449,11 @@
         f_addParamVal(p,'mmax',default.mmax,@isnumeric);
         f_addParamVal(p,'fudge',default.fudge,@gail.isfcn);
         f_addParamVal(p,'transform',default.transform,...
-=======
-        addParameter(p,'abstol',default.abstol,@isnumeric);
-        addParameter(p,'reltol',default.reltol,@isnumeric);
-        addParameter(p,'density',default.density,...
-            @(x) any(validatestring(x, {'uniform','normal'})));
-        addParameter(p,'shift',default.shift,@isnumeric);
-        addParameter(p,'mmin',default.mmin,@isnumeric);
-        addParameter(p,'mmax',default.mmax,@isnumeric);
-        addParameter(p,'fudge',default.fudge,@gail.isfcn);
-        addParameter(p,'transform',default.transform,...
->>>>>>> cb7596b8
             @(x) any(validatestring(x, {'id','Baker','C0','C1','C1sin'})));
-        addParameter(p,'errtype',default.errtype,...
+        f_addParamVal(p,'errtype',default.errtype,...
             @(x) any(validatestring(x, {'max','comb'})));
-        addParameter(p,'theta',default.theta,@isnumeric);
+        f_addParamVal(p,'theta',default.theta,@isnumeric);
+        
     end
     parse(p,f,d,varargin{3:end});
     out_param = p.Results;
