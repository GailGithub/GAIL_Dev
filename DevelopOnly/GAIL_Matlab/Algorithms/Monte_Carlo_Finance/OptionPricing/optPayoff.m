--- conflicted
+++ resolved
@@ -142,13 +142,8 @@
         
         
         % Generate payoffs of options
-<<<<<<< HEAD
-        function payoffs=genOptPayoffs(obj,val)
-            [paths, likelihoodRatio] = genPaths(obj,val);            
-=======
         function [payoffs,more] = genOptPayoffs(obj,val)
             paths = genPaths(obj,val);
->>>>>>> f2031381
             nOptType = numel(obj.payoffParam.optType);
             nPaths = size(paths,1);
             tempPay = zeros(nPaths, nOptType);
