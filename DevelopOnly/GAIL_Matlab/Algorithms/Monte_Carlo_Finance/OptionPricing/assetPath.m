--- conflicted
+++ resolved
@@ -36,14 +36,10 @@
       assetParam = struct('pathType', 'GBM', ... %type of asset path
          'initPrice', 10, ... %initial asset price
          'interest', 0.01, ... %interest rate
-<<<<<<< HEAD
          'volatility', 0.5,... %volatility      
-         'drift', 0) %drift
-=======
-         'volatility', 0.5,... %volatility
+         'drift', 0,... %drift
          'nAsset', 1,... %number of assets 
          'corrMat', 1) %A transpose     
->>>>>>> c6a8c146
    end
    
    properties (Constant, Hidden) %do not change & not seen
@@ -125,17 +121,6 @@
          end
       end
       
-<<<<<<< HEAD
-      % Generate Brownian Motion paths
-      function [paths,weights]=genPaths(obj,val)
-         paths = genPaths@brownianMotion(obj,val);
-         if strcmp(obj.assetParam.pathType,'GBM')
-            paths = obj.assetParam.initPrice * ...
-               exp(bsxfun(@plus,(obj.assetParam.interest - obj.assetParam.volatility.^2/2) ...
-               .* obj.timeDim.timeVector, obj.assetParam.volatility ...
-               .* bsxfun(@plus, paths,obj.timeDim.timeVector.*obj.assetParam.drift)));
-            weights = 5; %this needs fixing
-=======
       % Generate square root of correlation matrix
        function val = get.sqCorr(obj)
           [U,S] = svd(obj.assetParam.corrMat);
@@ -143,7 +128,7 @@
        end
       
       % Generate asset paths
-      function paths=genPaths(obj,val)
+      function [paths]=genPaths(obj,val)
          bmpaths = genPaths@brownianMotion(obj,val);
          nPaths = size(bmpaths,1);
          if strcmp(obj.assetParam.pathType,'GBM')
@@ -162,7 +147,6 @@
                  .* obj.timeDim.timeVector, obj.assetParam.volatility(idx)...
                  .* tempc));
              end
->>>>>>> c6a8c146
          end
       end
                  
@@ -176,13 +160,10 @@
          propList.assetParam_initPrice = obj.assetParam.initPrice;
          propList.assetParam_interest = obj.assetParam.interest;
          propList.assetParam_volatility = obj.assetParam.volatility;
-<<<<<<< HEAD
          if obj.assetParam.drift ~=0
             propList.assetParam_drift = obj.assetParam.drift;
          end
-=======
          propList.assetParam_nAsset = obj.assetParam.nAsset;
->>>>>>> c6a8c146
       end
 
    end
