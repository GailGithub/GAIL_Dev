--- conflicted
+++ resolved
@@ -1,10 +1,6 @@
 function [exactci,cltci]=binomialCI(ntot,nsuc,alpha)
-<<<<<<< HEAD
 
-% Author Fred J. Hickernell
-=======
 %Author: Todor Markov
->>>>>>> d277fefd
 
 if nargin==0; help binomialCI, return, end %forgot to give inputs
 obsprob=nsuc/ntot; %observed probability of success
